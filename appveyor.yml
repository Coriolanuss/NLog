version: 4.4.0-Alpha{build}
clone_folder: c:\projects\nlog
branches:
  only:
  - coreCLR
build_script:
<<<<<<< HEAD
  - build.cmd -Configuration Debug
before_test:
  - tests\CreateTestUsers.cmd
after_test:
  - tests\DeleteTestUsers.cmd

=======
  - Msbuild.exe src/NLog.proj /verbosity:minimal /t:BuildTests /p:BuildSL5=true /p:BuildSL4=true /p:BuildNetFX35=true /p:BuildNetFX40=true /p:BuildNetFX45=true 
  - Msbuild.exe src/NLog.proj /verbosity:minimal /t:rebuild /p:BuildAllFrameworks=false /p:BuildWP8=true            /p:BuildLastMajorVersion=4.0.0 /p:AssemblyFileVersion=4.9.9 /p:BuildVersion=4.9.9
  - if not defined build_with_xamarin appveyor AddCompilationMessage "Warning, Android and iOS compilation were not performed because AppVeyor account must be set" -Category Warning
  - if defined build_with_xamarin Msbuild.exe src/NLog.proj /verbosity:minimal /t:rebuild /p:BuildAllFrameworks=false /p:BuildXamarinAndroid=true /p:BuildLastMajorVersion=4.0.0 /p:AssemblyFileVersion=4.9.9 /p:BuildVersion=4.9.9
  - if defined build_with_xamarin Msbuild.exe src/NLog.proj /verbosity:minimal /t:rebuild /p:BuildAllFrameworks=false /p:BuildXamarinIOS=true     /p:BuildLastMajorVersion=4.0.0 /p:AssemblyFileVersion=4.9.9 /p:BuildVersion=4.9.9
test_script:
  - tools\CheckSourceCode\NLog.SourceCodeTests.exe no-interactive
  - xunit.console.clr4 "build\bin\Debug\.NET Framework 3.5\NLog.UnitTests.dll" /appveyor /noshadow
  - xunit.console.clr4 "build\bin\Debug\.NET Framework 4.0\NLog.UnitTests.dll" /appveyor /noshadow
  - xunit.console.clr4 "build\bin\Debug\.NET Framework 4.5\NLog.UnitTests.dll" /appveyor /noshadow
  - nuget.exe install OpenCover -ExcludeVersion
  - dir
  - OpenCover\tools\OpenCover.Console.exe -register:user -target:"%xunit20%\xunit.console.x86.exe" -targetargs:"\"C:\projects\nlog\build\bin\Debug\.NET Framework 4.5\NLog.UnitTests.dll\" -appveyor -noshadow"  -returntargetcode -filter:"+[NLog]* +[NLog.Extended]* -[NLog]JetBrains.Annotations.*" -excludebyattribute:*.ExcludeFromCodeCoverage* -hideskipped:All -output:coverage.xml
  - "SET PATH=C:\\Python34;C:\\Python34\\Scripts;%PATH%"
  - pip install codecov
  - codecov -f "coverage.xml"
>>>>>>> e052b10e
deploy: off
# preserve "packages" directory in the root of build folder but will reset it if packages.config is modified
cache:
  - packages -> **\packages.config<|MERGE_RESOLUTION|>--- conflicted
+++ resolved
@@ -4,19 +4,7 @@
   only:
   - coreCLR
 build_script:
-<<<<<<< HEAD
   - build.cmd -Configuration Debug
-before_test:
-  - tests\CreateTestUsers.cmd
-after_test:
-  - tests\DeleteTestUsers.cmd
-
-=======
-  - Msbuild.exe src/NLog.proj /verbosity:minimal /t:BuildTests /p:BuildSL5=true /p:BuildSL4=true /p:BuildNetFX35=true /p:BuildNetFX40=true /p:BuildNetFX45=true 
-  - Msbuild.exe src/NLog.proj /verbosity:minimal /t:rebuild /p:BuildAllFrameworks=false /p:BuildWP8=true            /p:BuildLastMajorVersion=4.0.0 /p:AssemblyFileVersion=4.9.9 /p:BuildVersion=4.9.9
-  - if not defined build_with_xamarin appveyor AddCompilationMessage "Warning, Android and iOS compilation were not performed because AppVeyor account must be set" -Category Warning
-  - if defined build_with_xamarin Msbuild.exe src/NLog.proj /verbosity:minimal /t:rebuild /p:BuildAllFrameworks=false /p:BuildXamarinAndroid=true /p:BuildLastMajorVersion=4.0.0 /p:AssemblyFileVersion=4.9.9 /p:BuildVersion=4.9.9
-  - if defined build_with_xamarin Msbuild.exe src/NLog.proj /verbosity:minimal /t:rebuild /p:BuildAllFrameworks=false /p:BuildXamarinIOS=true     /p:BuildLastMajorVersion=4.0.0 /p:AssemblyFileVersion=4.9.9 /p:BuildVersion=4.9.9
 test_script:
   - tools\CheckSourceCode\NLog.SourceCodeTests.exe no-interactive
   - xunit.console.clr4 "build\bin\Debug\.NET Framework 3.5\NLog.UnitTests.dll" /appveyor /noshadow
@@ -28,7 +16,6 @@
   - "SET PATH=C:\\Python34;C:\\Python34\\Scripts;%PATH%"
   - pip install codecov
   - codecov -f "coverage.xml"
->>>>>>> e052b10e
 deploy: off
 # preserve "packages" directory in the root of build folder but will reset it if packages.config is modified
 cache:
