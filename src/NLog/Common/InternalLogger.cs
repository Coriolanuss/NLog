--- conflicted
+++ resolved
@@ -208,21 +208,7 @@
                 return;
             }
 
-<<<<<<< HEAD
-            if (level == LogLevel.Off)
-            {
-                return;
-            }
-
-            if (level < LogLevel)
-            {
-                return;
-            }
-
-            if (LoggingEnabled())
-=======
             if (!LoggingEnabled(level))
->>>>>>> 043d6b18
             {
                 return;
             }
@@ -312,13 +298,6 @@
         /// <summary>
         /// Determine if logging is enabled.
         /// </summary>
-<<<<<<< HEAD
-        /// <returns><c>true</c> if logging is enabled; otherwise, <c>false</c>.</returns>
-        private static bool LoggingEnabled()
-        {
-            return string.IsNullOrEmpty(LogFile) && !LogToConsole && !LogToConsoleError && LogWriter == null &&
-                   !LogToDiagnostics;
-=======
         /// <param name="logLevel">The <see cref="LogLevel"/> for the log event.</param>
         /// <returns><c>true</c> if logging is enabled; otherwise, <c>false</c>.</returns>
         private static bool LoggingEnabled(LogLevel logLevel)
@@ -333,7 +312,6 @@
                    LogToConsoleError ||
                    LogWriter != null ||
                    LogToDiagnostics;
->>>>>>> 043d6b18
         }
 
         /// <summary>
@@ -351,14 +329,6 @@
                 return;
             }
 
-<<<<<<< HEAD
-            if (logLevel != LogLevel.Trace)
-            {
-                System.Diagnostics.Debug.WriteLine(message, "NLog");
-            }
-
-            System.Diagnostics.Trace.WriteLine(message, "NLog");
-=======
             var previousLevel = LogLevel;
             try
             {
@@ -376,7 +346,6 @@
             {
                 LogLevel = previousLevel;
             }
->>>>>>> 043d6b18
 #endif
         }
 
