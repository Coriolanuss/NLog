// 
// Copyright (c) 2004-2016 Jaroslaw Kowalski <jaak@jkowalski.net>, Kim Christensen, Julian Verdurmen
// 
// All rights reserved.
// 
// Redistribution and use in source and binary forms, with or without 
// modification, are permitted provided that the following conditions 
// are met:
// 
// * Redistributions of source code must retain the above copyright notice, 
//   this list of conditions and the following disclaimer. 
// 
// * Redistributions in binary form must reproduce the above copyright notice,
//   this list of conditions and the following disclaimer in the documentation
//   and/or other materials provided with the distribution. 
// 
// * Neither the name of Jaroslaw Kowalski nor the names of its 
//   contributors may be used to endorse or promote products derived from this
//   software without specific prior written permission. 
// 
// THIS SOFTWARE IS PROVIDED BY THE COPYRIGHT HOLDERS AND CONTRIBUTORS "AS IS"
// AND ANY EXPRESS OR IMPLIED WARRANTIES, INCLUDING, BUT NOT LIMITED TO, THE 
// IMPLIED WARRANTIES OF MERCHANTABILITY AND FITNESS FOR A PARTICULAR PURPOSE 
// ARE DISCLAIMED. IN NO EVENT SHALL THE COPYRIGHT OWNER OR CONTRIBUTORS BE 
// LIABLE FOR ANY DIRECT, INDIRECT, INCIDENTAL, SPECIAL, EXEMPLARY, OR 
// CONSEQUENTIAL DAMAGES (INCLUDING, BUT NOT LIMITED TO, PROCUREMENT OF
// SUBSTITUTE GOODS OR SERVICES; LOSS OF USE, DATA, OR PROFITS; OR BUSINESS 
// INTERRUPTION) HOWEVER CAUSED AND ON ANY THEORY OF LIABILITY, WHETHER IN 
// CONTRACT, STRICT LIABILITY, OR TORT (INCLUDING NEGLIGENCE OR OTHERWISE) 
// ARISING IN ANY WAY OUT OF THE USE OF THIS SOFTWARE, EVEN IF ADVISED OF 
// THE POSSIBILITY OF SUCH DAMAGE.
// 

using System.IO;
using System.Linq;
using NLog.Common;

namespace NLog.Config
{
    using System;
    using System.Collections.Generic;
    using System.Reflection;
    using NLog.Conditions;
    using NLog.Filters;
    using NLog.Internal;
    using NLog.LayoutRenderers;
    using NLog.Layouts;
    using NLog.Targets;
    using NLog.Time;

    /// <summary>
    /// Provides registration information for named items (targets, layouts, layout renderers, etc.) managed by NLog.
    /// </summary>
    public class ConfigurationItemFactory
    {
        private static ConfigurationItemFactory defaultInstance = null;

        private readonly IList<object> allFactories;
        private readonly Factory<Target, TargetAttribute> targets;
        private readonly Factory<Filter, FilterAttribute> filters;
        private readonly LayoutRendererFactory layoutRenderers;
        private readonly Factory<Layout, LayoutAttribute> layouts;
        private readonly MethodFactory<ConditionMethodsAttribute, ConditionMethodAttribute> conditionMethods;
        private readonly Factory<LayoutRenderer, AmbientPropertyAttribute> ambientProperties;
        private readonly Factory<TimeSource, TimeSourceAttribute> timeSources;

        private IJsonSerializer jsonSerializer = DefaultJsonSerializer.Instance;
        
        /// <summary>
        /// Initializes a new instance of the <see cref="ConfigurationItemFactory"/> class.
        /// </summary>
        /// <param name="assemblies">The assemblies to scan for named items.</param>
        public ConfigurationItemFactory(params Assembly[] assemblies)
        {
            this.CreateInstance = FactoryHelper.CreateInstance;
            this.targets = new Factory<Target, TargetAttribute>(this);
            this.filters = new Factory<Filter, FilterAttribute>(this);
            this.layoutRenderers = new LayoutRendererFactory(this);
            this.layouts = new Factory<Layout, LayoutAttribute>(this);
            this.conditionMethods = new MethodFactory<ConditionMethodsAttribute, ConditionMethodAttribute>();
            this.ambientProperties = new Factory<LayoutRenderer, AmbientPropertyAttribute>(this);
            this.timeSources = new Factory<TimeSource, TimeSourceAttribute>(this);
            this.allFactories = new List<object>
            {
                this.targets,
                this.filters,
                this.layoutRenderers,
                this.layouts,
                this.conditionMethods,
                this.ambientProperties,
                this.timeSources,
            };

            foreach (var asm in assemblies)
            {
                this.RegisterItemsFromAssembly(asm);
            }
        }

        /// <summary>
        /// Gets or sets default singleton instance of <see cref="ConfigurationItemFactory"/>.
        /// </summary>
        /// <remarks>		
        /// This property implements lazy instantiation so that the <see cref="ConfigurationItemFactory"/> is not built before 		
        /// the internal logger is configured.		
        /// </remarks>
        public static ConfigurationItemFactory Default
        {
            get
            {
                if (defaultInstance == null)
                    defaultInstance = BuildDefaultFactory();
                return defaultInstance;
            }
            set { defaultInstance = value; }
        }

        /// <summary>
        /// Gets or sets the creator delegate used to instantiate configuration objects.
        /// </summary>
        /// <remarks>
        /// By overriding this property, one can enable dependency injection or interception for created objects.
        /// </remarks>
        public ConfigurationItemCreator CreateInstance { get; set; }

        /// <summary>
        /// Gets the <see cref="Target"/> factory.
        /// </summary>
        /// <value>The target factory.</value>
        public INamedItemFactory<Target, Type> Targets
        {
            get { return this.targets; }
        }

        /// <summary>
        /// Gets the <see cref="Filter"/> factory.
        /// </summary>
        /// <value>The filter factory.</value>
        public INamedItemFactory<Filter, Type> Filters
        {
            get { return this.filters; }
        }

        /// <summary>
        /// gets the <see cref="LayoutRenderer"/> factory
        /// </summary>
        /// <remarks>not using <see cref="layoutRenderers"/> due to backwardscomp.</remarks>
        /// <returns></returns>
        internal LayoutRendererFactory GetLayoutRenderers()
        {
            return this.layoutRenderers;
        }

        /// <summary>
        /// Gets the <see cref="LayoutRenderer"/> factory.
        /// </summary>
        /// <value>The layout renderer factory.</value>
        public INamedItemFactory<LayoutRenderer, Type> LayoutRenderers
        {
            get { return this.layoutRenderers; }
        }

        /// <summary>
        /// Gets the <see cref="LayoutRenderer"/> factory.
        /// </summary>
        /// <value>The layout factory.</value>
        public INamedItemFactory<Layout, Type> Layouts
        {
            get { return this.layouts; }
        }

        /// <summary>
        /// Gets the ambient property factory.
        /// </summary>
        /// <value>The ambient property factory.</value>
        public INamedItemFactory<LayoutRenderer, Type> AmbientProperties
        {
            get { return this.ambientProperties; }
        }

        /// <summary>
        /// Gets or sets the JSON serializer to use with <see cref="WebServiceTarget"/>.
        /// </summary>
        public IJsonSerializer JsonSerializer
        {
            get { return jsonSerializer; }
            set { jsonSerializer = value ?? DefaultJsonSerializer.Instance; }
        }

        /// <summary>
        /// Gets the time source factory.
        /// </summary>
        /// <value>The time source factory.</value>
        public INamedItemFactory<TimeSource, Type> TimeSources
        {
            get { return this.timeSources; }
        }

        /// <summary>
        /// Gets the condition method factory.
        /// </summary>
        /// <value>The condition method factory.</value>
        public INamedItemFactory<MethodInfo, MethodInfo> ConditionMethods
        {
            get { return this.conditionMethods; }
        }

        /// <summary>
        /// Registers named items from the assembly.
        /// </summary>
        /// <param name="assembly">The assembly.</param>
        public void RegisterItemsFromAssembly(Assembly assembly)
        {
            this.RegisterItemsFromAssembly(assembly, string.Empty);
        }

        /// <summary>
        /// Registers named items from the assembly.
        /// </summary>
        /// <param name="assembly">The assembly.</param>
        /// <param name="itemNamePrefix">Item name prefix.</param>
        public void RegisterItemsFromAssembly(Assembly assembly, string itemNamePrefix)
        {
            InternalLogger.Debug("ScanAssembly('{0}')", assembly.FullName);
            var typesToScan = assembly.SafeGetTypes();
            foreach (IFactory f in this.allFactories)
            {
                f.ScanTypes(typesToScan, itemNamePrefix);
            }
        }

        /// <summary>
        /// Clears the contents of all factories.
        /// </summary>
        public void Clear()
        {
            foreach (IFactory f in this.allFactories)
            {
                f.Clear();
            }
        }

        /// <summary>
        /// Registers the type.
        /// </summary>
        /// <param name="type">The type to register.</param>
        /// <param name="itemNamePrefix">The item name prefix.</param>
        public void RegisterType(Type type, string itemNamePrefix)
        {
            foreach (IFactory f in this.allFactories)
            {
                f.RegisterType(type, itemNamePrefix);
            }
        }

        /// <summary>
        /// Builds the default configuration item factory.
        /// </summary>
        /// <returns>Default factory.</returns>
        private static ConfigurationItemFactory BuildDefaultFactory()
        {
            var nlogAssembly = typeof(ILogger).GetAssembly();
            var factory = new ConfigurationItemFactory(nlogAssembly);
            factory.RegisterExtendedItems();
#if !SILVERLIGHT && !NETSTANDARD

            try
            {
<<<<<<< HEAD
                var assemblyLocation = Path.GetDirectoryName(new Uri(nlogAssembly.GetCodeBase()).LocalPath);
            if (assemblyLocation == null)
            {
                InternalLogger.Warn("No auto loading because Nlog.dll location is unknown");
                return factory;
            }
            if (!Directory.Exists(assemblyLocation))
            {
                InternalLogger.Warn("No auto loading because '{0}' doesn't exists", assemblyLocation);
                return factory;
            }
=======
                Uri assemblyCodeBase;
                if (!Uri.TryCreate(nlogAssembly.CodeBase, UriKind.RelativeOrAbsolute, out assemblyCodeBase))
                {
                    InternalLogger.Warn("No auto loading because assembly code base is unknown");
                    return factory;
                }

                var assemblyLocation = Path.GetDirectoryName(assemblyCodeBase.LocalPath);
                if (assemblyLocation == null)
                {
                    InternalLogger.Warn("No auto loading because Nlog.dll location is unknown");
                    return factory;
                }
                if (!Directory.Exists(assemblyLocation))
                {
                    InternalLogger.Warn("No auto loading because '{0}' doesn't exists", assemblyLocation);
                    return factory;
                }
>>>>>>> c18e74dc

            var extensionDlls = Directory.GetFiles(assemblyLocation, "NLog*.dll")
                .Select(Path.GetFileName)
                .Where(x => !x.Equals("NLog.dll", StringComparison.OrdinalIgnoreCase))
                .Where(x => !x.Equals("NLog.UnitTests.dll", StringComparison.OrdinalIgnoreCase))
                .Where(x => !x.Equals("NLog.Extended.dll", StringComparison.OrdinalIgnoreCase))
                .Select(x => Path.Combine(assemblyLocation, x));

            InternalLogger.Debug("Start auto loading, location: {0}", assemblyLocation);
            foreach (var extensionDll in extensionDlls)
            {
                InternalLogger.Info("Auto loading assembly file: {0}", extensionDll);
                var success = false;
                try
                {
                    var extensionAssembly = AssemblyHelpers.LoadFromPath(extensionDll);
                    InternalLogger.LogAssemblyVersion(extensionAssembly);
                    factory.RegisterItemsFromAssembly(extensionAssembly);
                    success = true;
                }
                catch (Exception ex)
                {
                    if (ex.MustBeRethrownImmediately())
                    {
                        throw;
                    }

                    InternalLogger.Warn(ex, "Auto loading assembly file: {0} failed! Skipping this file.", extensionDll);
                    //TODO NLog 5, check MustBeRethrown()
                }
                if (success)
                {
                    InternalLogger.Info("Auto loading assembly file: {0} succeeded!", extensionDll);
                }

            }
            }
            catch (System.Security.SecurityException ex)
            {
                InternalLogger.Warn(ex, "Seems that we do not have permission");
                if (ex.MustBeRethrown())
                {
                    throw;
                }
            }
            catch (UnauthorizedAccessException ex)
            {
                InternalLogger.Warn(ex, "Seems that we do not have permission");
                if (ex.MustBeRethrown())
                {
                    throw;
                }
            }
            InternalLogger.Debug("Auto loading done");
#endif

            return factory;
        }

        /// <summary>
        /// Registers items in NLog.Extended.dll using late-bound types, so that we don't need a reference to NLog.Extended.dll.
        /// </summary>
        private void RegisterExtendedItems()
        {
            string suffix = typeof(ILogger).AssemblyQualifiedName;
            string myAssemblyName = "NLog,";
            string extendedAssemblyName = "NLog.Extended,";
            int p = suffix.IndexOf(myAssemblyName, StringComparison.OrdinalIgnoreCase);
            if (p >= 0)
            {
                suffix = ", " + extendedAssemblyName + suffix.Substring(p + myAssemblyName.Length);

                // register types
                string targetsNamespace = typeof(DebugTarget).Namespace;
                this.targets.RegisterNamedType("AspNetTrace", targetsNamespace + ".AspNetTraceTarget" + suffix);
                this.targets.RegisterNamedType("MSMQ", targetsNamespace + ".MessageQueueTarget" + suffix);
                this.targets.RegisterNamedType("AspNetBufferingWrapper", targetsNamespace + ".Wrappers.AspNetBufferingTargetWrapper" + suffix);

                // register layout renderers
                string layoutRenderersNamespace = typeof(MessageLayoutRenderer).Namespace;
                this.layoutRenderers.RegisterNamedType("appsetting", layoutRenderersNamespace + ".AppSettingLayoutRenderer" + suffix);
                this.layoutRenderers.RegisterNamedType("aspnet-application", layoutRenderersNamespace + ".AspNetApplicationValueLayoutRenderer" + suffix);
                this.layoutRenderers.RegisterNamedType("aspnet-request", layoutRenderersNamespace + ".AspNetRequestValueLayoutRenderer" + suffix);
                this.layoutRenderers.RegisterNamedType("aspnet-sessionid", layoutRenderersNamespace + ".AspNetSessionIDLayoutRenderer" + suffix);
                this.layoutRenderers.RegisterNamedType("aspnet-session", layoutRenderersNamespace + ".AspNetSessionValueLayoutRenderer" + suffix);
                this.layoutRenderers.RegisterNamedType("aspnet-user-authtype", layoutRenderersNamespace + ".AspNetUserAuthTypeLayoutRenderer" + suffix);
                this.layoutRenderers.RegisterNamedType("aspnet-user-identity", layoutRenderersNamespace + ".AspNetUserIdentityLayoutRenderer" + suffix);
            }
        }
    }
}<|MERGE_RESOLUTION|>--- conflicted
+++ resolved
@@ -65,7 +65,7 @@
         private readonly Factory<TimeSource, TimeSourceAttribute> timeSources;
 
         private IJsonSerializer jsonSerializer = DefaultJsonSerializer.Instance;
-        
+
         /// <summary>
         /// Initializes a new instance of the <see cref="ConfigurationItemFactory"/> class.
         /// </summary>
@@ -266,21 +266,8 @@
 
             try
             {
-<<<<<<< HEAD
-                var assemblyLocation = Path.GetDirectoryName(new Uri(nlogAssembly.GetCodeBase()).LocalPath);
-            if (assemblyLocation == null)
-            {
-                InternalLogger.Warn("No auto loading because Nlog.dll location is unknown");
-                return factory;
-            }
-            if (!Directory.Exists(assemblyLocation))
-            {
-                InternalLogger.Warn("No auto loading because '{0}' doesn't exists", assemblyLocation);
-                return factory;
-            }
-=======
                 Uri assemblyCodeBase;
-                if (!Uri.TryCreate(nlogAssembly.CodeBase, UriKind.RelativeOrAbsolute, out assemblyCodeBase))
+                if (!Uri.TryCreate(nlogAssembly.GetCodeBase(), UriKind.RelativeOrAbsolute, out assemblyCodeBase))
                 {
                     InternalLogger.Warn("No auto loading because assembly code base is unknown");
                     return factory;
@@ -297,43 +284,42 @@
                     InternalLogger.Warn("No auto loading because '{0}' doesn't exists", assemblyLocation);
                     return factory;
                 }
->>>>>>> c18e74dc
-
-            var extensionDlls = Directory.GetFiles(assemblyLocation, "NLog*.dll")
-                .Select(Path.GetFileName)
-                .Where(x => !x.Equals("NLog.dll", StringComparison.OrdinalIgnoreCase))
-                .Where(x => !x.Equals("NLog.UnitTests.dll", StringComparison.OrdinalIgnoreCase))
-                .Where(x => !x.Equals("NLog.Extended.dll", StringComparison.OrdinalIgnoreCase))
-                .Select(x => Path.Combine(assemblyLocation, x));
-
-            InternalLogger.Debug("Start auto loading, location: {0}", assemblyLocation);
-            foreach (var extensionDll in extensionDlls)
-            {
-                InternalLogger.Info("Auto loading assembly file: {0}", extensionDll);
-                var success = false;
-                try
-                {
-                    var extensionAssembly = AssemblyHelpers.LoadFromPath(extensionDll);
-                    InternalLogger.LogAssemblyVersion(extensionAssembly);
-                    factory.RegisterItemsFromAssembly(extensionAssembly);
-                    success = true;
-                }
-                catch (Exception ex)
-                {
-                    if (ex.MustBeRethrownImmediately())
+
+                var extensionDlls = Directory.GetFiles(assemblyLocation, "NLog*.dll")
+                    .Select(Path.GetFileName)
+                    .Where(x => !x.Equals("NLog.dll", StringComparison.OrdinalIgnoreCase))
+                    .Where(x => !x.Equals("NLog.UnitTests.dll", StringComparison.OrdinalIgnoreCase))
+                    .Where(x => !x.Equals("NLog.Extended.dll", StringComparison.OrdinalIgnoreCase))
+                    .Select(x => Path.Combine(assemblyLocation, x));
+
+                InternalLogger.Debug("Start auto loading, location: {0}", assemblyLocation);
+                foreach (var extensionDll in extensionDlls)
+                {
+                    InternalLogger.Info("Auto loading assembly file: {0}", extensionDll);
+                    var success = false;
+                    try
                     {
-                        throw;
+                        var extensionAssembly = AssemblyHelpers.LoadFromPath(extensionDll);
+                        InternalLogger.LogAssemblyVersion(extensionAssembly);
+                        factory.RegisterItemsFromAssembly(extensionAssembly);
+                        success = true;
                     }
-
-                    InternalLogger.Warn(ex, "Auto loading assembly file: {0} failed! Skipping this file.", extensionDll);
-                    //TODO NLog 5, check MustBeRethrown()
-                }
-                if (success)
-                {
-                    InternalLogger.Info("Auto loading assembly file: {0} succeeded!", extensionDll);
-                }
-
-            }
+                    catch (Exception ex)
+                    {
+                        if (ex.MustBeRethrownImmediately())
+                        {
+                            throw;
+                        }
+
+                        InternalLogger.Warn(ex, "Auto loading assembly file: {0} failed! Skipping this file.", extensionDll);
+                        //TODO NLog 5, check MustBeRethrown()
+                    }
+                    if (success)
+                    {
+                        InternalLogger.Info("Auto loading assembly file: {0} succeeded!", extensionDll);
+                    }
+
+                }
             }
             catch (System.Security.SecurityException ex)
             {
