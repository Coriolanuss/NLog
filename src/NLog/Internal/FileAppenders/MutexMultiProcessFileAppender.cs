--- conflicted
+++ resolved
@@ -31,16 +31,7 @@
 // THE POSSIBILITY OF SUCH DAMAGE.
 // 
 
-<<<<<<< HEAD
-#if !SILVERLIGHT && !UWP10
-=======
-#if !SILVERLIGHT && !__ANDROID__ && !__IOS__
-// Unfortunately, Xamarin Android and Xamarin iOS don't support mutexes (see https://github.com/mono/mono/blob/3a9e18e5405b5772be88bfc45739d6a350560111/mcs/class/corlib/System.Threading/Mutex.cs#L167) so the BaseFileAppender class now throws an exception in the constructor.
-#define SupportsMutex
-#endif
-
 #if SupportsMutex
->>>>>>> 2daa1271
 
 namespace NLog.Internal.FileAppenders
 {
@@ -169,7 +160,7 @@
 
         public override DateTime? GetFileCreationTimeUtc()
         {
-           
+
             var fileChars = GetFileCharacteristics();
             return fileChars.CreationTimeUtc;
         }
@@ -191,6 +182,7 @@
             //todo not efficient to read all the whole FileCharacteristics and then using one property
             return FileCharacteristicsHelper.Helper.GetFileCharacteristics(FileName, this.fileStream.SafeFileHandle.DangerousGetHandle());
         }
+#if SupportsMutex
 
         /// <summary>
         /// Creates a mutually-exclusive lock for archiving files.
@@ -200,6 +192,7 @@
         {
             return CreateSharableArchiveMutex();
         }
+#endif
 
         /// <summary>
         /// Factory class.
