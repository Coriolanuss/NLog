// 
// Copyright (c) 2004-2010 Jaroslaw Kowalski <jaak@jkowalski.net>
// 
// All rights reserved.
// 
// Redistribution and use in source and binary forms, with or without 
// modification, are permitted provided that the following conditions 
// are met:
// 
// * Redistributions of source code must retain the above copyright notice, 
//   this list of conditions and the following disclaimer. 
// 
// * Redistributions in binary form must reproduce the above copyright notice,
//   this list of conditions and the following disclaimer in the documentation
//   and/or other materials provided with the distribution. 
// 
// * Neither the name of Jaroslaw Kowalski nor the names of its 
//   contributors may be used to endorse or promote products derived from this
//   software without specific prior written permission. 
// 
// THIS SOFTWARE IS PROVIDED BY THE COPYRIGHT HOLDERS AND CONTRIBUTORS "AS IS"
// AND ANY EXPRESS OR IMPLIED WARRANTIES, INCLUDING, BUT NOT LIMITED TO, THE 
// IMPLIED WARRANTIES OF MERCHANTABILITY AND FITNESS FOR A PARTICULAR PURPOSE 
// ARE DISCLAIMED. IN NO EVENT SHALL THE COPYRIGHT OWNER OR CONTRIBUTORS BE 
// LIABLE FOR ANY DIRECT, INDIRECT, INCIDENTAL, SPECIAL, EXEMPLARY, OR 
// CONSEQUENTIAL DAMAGES (INCLUDING, BUT NOT LIMITED TO, PROCUREMENT OF
// SUBSTITUTE GOODS OR SERVICES; LOSS OF USE, DATA, OR PROFITS; OR BUSINESS 
// INTERRUPTION) HOWEVER CAUSED AND ON ANY THEORY OF LIABILITY, WHETHER IN 
// CONTRACT, STRICT LIABILITY, OR TORT (INCLUDING NEGLIGENCE OR OTHERWISE) 
// ARISING IN ANY WAY OUT OF THE USE OF THIS SOFTWARE, EVEN IF ADVISED OF 
// THE POSSIBILITY OF SUCH DAMAGE.
// 

namespace NLog.Layouts
{
    using NLog.Config;

    /// <summary>
    /// A column in the CSV.
    /// </summary>
    public class CsvColumn : INLogConfigurationItem
    {
        /// <summary>
        /// Initializes a new instance of the <see cref="CsvColumn" /> class.
        /// </summary>
        public CsvColumn()
        {
        }

        /// <summary>
        /// Initializes a new instance of the <see cref="CsvColumn" /> class.
        /// </summary>
        /// <param name="name">The name of the column.</param>
        /// <param name="layout">The layout of the column.</param>
        public CsvColumn(string name, Layout layout)
        {
            this.Name = name;
            this.Layout = layout;
        }

        /// <summary>
        /// Gets or sets the name of the column.
        /// </summary>
<<<<<<< HEAD
        /// <docgen category="CSV Format Options" order="10" />
        public string Name
        {
            get { return _name; }
            set { _name = value; }
        }
=======
        /// <docgen category='CSV Column Options' order='10' />
        public string Name { get; set; }
>>>>>>> a7083243

        /// <summary>
        /// Gets or sets the layout of the column.
        /// </summary>
<<<<<<< HEAD
        /// <docgen category="CSV Format Options" order="10" />
        [AcceptsLayout]
=======
        /// <docgen category='CSV Column Options' order='10' />
>>>>>>> a7083243
        [RequiredParameter]
        public Layout Layout { get; set; }
    }
}
<|MERGE_RESOLUTION|>--- conflicted
+++ resolved
@@ -1,88 +1,74 @@
-// 
-// Copyright (c) 2004-2010 Jaroslaw Kowalski <jaak@jkowalski.net>
-// 
-// All rights reserved.
-// 
-// Redistribution and use in source and binary forms, with or without 
-// modification, are permitted provided that the following conditions 
-// are met:
-// 
-// * Redistributions of source code must retain the above copyright notice, 
-//   this list of conditions and the following disclaimer. 
-// 
-// * Redistributions in binary form must reproduce the above copyright notice,
-//   this list of conditions and the following disclaimer in the documentation
-//   and/or other materials provided with the distribution. 
-// 
-// * Neither the name of Jaroslaw Kowalski nor the names of its 
-//   contributors may be used to endorse or promote products derived from this
-//   software without specific prior written permission. 
-// 
-// THIS SOFTWARE IS PROVIDED BY THE COPYRIGHT HOLDERS AND CONTRIBUTORS "AS IS"
-// AND ANY EXPRESS OR IMPLIED WARRANTIES, INCLUDING, BUT NOT LIMITED TO, THE 
-// IMPLIED WARRANTIES OF MERCHANTABILITY AND FITNESS FOR A PARTICULAR PURPOSE 
-// ARE DISCLAIMED. IN NO EVENT SHALL THE COPYRIGHT OWNER OR CONTRIBUTORS BE 
-// LIABLE FOR ANY DIRECT, INDIRECT, INCIDENTAL, SPECIAL, EXEMPLARY, OR 
-// CONSEQUENTIAL DAMAGES (INCLUDING, BUT NOT LIMITED TO, PROCUREMENT OF
-// SUBSTITUTE GOODS OR SERVICES; LOSS OF USE, DATA, OR PROFITS; OR BUSINESS 
-// INTERRUPTION) HOWEVER CAUSED AND ON ANY THEORY OF LIABILITY, WHETHER IN 
-// CONTRACT, STRICT LIABILITY, OR TORT (INCLUDING NEGLIGENCE OR OTHERWISE) 
-// ARISING IN ANY WAY OUT OF THE USE OF THIS SOFTWARE, EVEN IF ADVISED OF 
-// THE POSSIBILITY OF SUCH DAMAGE.
-// 
-
-namespace NLog.Layouts
-{
-    using NLog.Config;
-
-    /// <summary>
-    /// A column in the CSV.
-    /// </summary>
-    public class CsvColumn : INLogConfigurationItem
-    {
-        /// <summary>
-        /// Initializes a new instance of the <see cref="CsvColumn" /> class.
-        /// </summary>
-        public CsvColumn()
-        {
-        }
-
-        /// <summary>
-        /// Initializes a new instance of the <see cref="CsvColumn" /> class.
-        /// </summary>
-        /// <param name="name">The name of the column.</param>
-        /// <param name="layout">The layout of the column.</param>
-        public CsvColumn(string name, Layout layout)
-        {
-            this.Name = name;
-            this.Layout = layout;
-        }
-
-        /// <summary>
-        /// Gets or sets the name of the column.
-        /// </summary>
-<<<<<<< HEAD
-        /// <docgen category="CSV Format Options" order="10" />
-        public string Name
-        {
-            get { return _name; }
-            set { _name = value; }
-        }
-=======
-        /// <docgen category='CSV Column Options' order='10' />
-        public string Name { get; set; }
->>>>>>> a7083243
-
-        /// <summary>
-        /// Gets or sets the layout of the column.
-        /// </summary>
-<<<<<<< HEAD
-        /// <docgen category="CSV Format Options" order="10" />
-        [AcceptsLayout]
-=======
-        /// <docgen category='CSV Column Options' order='10' />
->>>>>>> a7083243
-        [RequiredParameter]
-        public Layout Layout { get; set; }
-    }
-}
+// 
+// Copyright (c) 2004-2010 Jaroslaw Kowalski <jaak@jkowalski.net>
+// 
+// All rights reserved.
+// 
+// Redistribution and use in source and binary forms, with or without 
+// modification, are permitted provided that the following conditions 
+// are met:
+// 
+// * Redistributions of source code must retain the above copyright notice, 
+//   this list of conditions and the following disclaimer. 
+// 
+// * Redistributions in binary form must reproduce the above copyright notice,
+//   this list of conditions and the following disclaimer in the documentation
+//   and/or other materials provided with the distribution. 
+// 
+// * Neither the name of Jaroslaw Kowalski nor the names of its 
+//   contributors may be used to endorse or promote products derived from this
+//   software without specific prior written permission. 
+// 
+// THIS SOFTWARE IS PROVIDED BY THE COPYRIGHT HOLDERS AND CONTRIBUTORS "AS IS"
+// AND ANY EXPRESS OR IMPLIED WARRANTIES, INCLUDING, BUT NOT LIMITED TO, THE 
+// IMPLIED WARRANTIES OF MERCHANTABILITY AND FITNESS FOR A PARTICULAR PURPOSE 
+// ARE DISCLAIMED. IN NO EVENT SHALL THE COPYRIGHT OWNER OR CONTRIBUTORS BE 
+// LIABLE FOR ANY DIRECT, INDIRECT, INCIDENTAL, SPECIAL, EXEMPLARY, OR 
+// CONSEQUENTIAL DAMAGES (INCLUDING, BUT NOT LIMITED TO, PROCUREMENT OF
+// SUBSTITUTE GOODS OR SERVICES; LOSS OF USE, DATA, OR PROFITS; OR BUSINESS 
+// INTERRUPTION) HOWEVER CAUSED AND ON ANY THEORY OF LIABILITY, WHETHER IN 
+// CONTRACT, STRICT LIABILITY, OR TORT (INCLUDING NEGLIGENCE OR OTHERWISE) 
+// ARISING IN ANY WAY OUT OF THE USE OF THIS SOFTWARE, EVEN IF ADVISED OF 
+// THE POSSIBILITY OF SUCH DAMAGE.
+// 
+
+namespace NLog.Layouts
+{
+    using NLog.Config;
+
+    /// <summary>
+    /// A column in the CSV.
+    /// </summary>
+    public class CsvColumn : INLogConfigurationItem
+    {
+        /// <summary>
+        /// Initializes a new instance of the <see cref="CsvColumn" /> class.
+        /// </summary>
+        public CsvColumn()
+        {
+        }
+
+        /// <summary>
+        /// Initializes a new instance of the <see cref="CsvColumn" /> class.
+        /// </summary>
+        /// <param name="name">The name of the column.</param>
+        /// <param name="layout">The layout of the column.</param>
+        public CsvColumn(string name, Layout layout)
+        {
+            this.Name = name;
+            this.Layout = layout;
+        }
+
+        /// <summary>
+        /// Gets or sets the name of the column.
+        /// </summary>
+        /// <docgen category='CSV Column Options' order='10' />
+        public string Name { get; set; }
+
+        /// <summary>
+        /// Gets or sets the layout of the column.
+        /// </summary>
+        /// <docgen category='CSV Column Options' order='10' />
+        [RequiredParameter]
+        public Layout Layout { get; set; }
+    }
+}