--- conflicted
+++ resolved
@@ -32,6 +32,7 @@
 // 
 
 
+using NLog.Internal.Fakeables;
 
 namespace NLog
 {
@@ -71,9 +72,7 @@
         private Timer reloadTimer;
         private readonly MultiFileWatcher watcher;
 #endif
-#if !NETSTANDARD
         private static IAppDomain currentAppDomain;
-#endif
         private readonly static TimeSpan DefaultFlushTimeout = TimeSpan.FromSeconds(15);
         private readonly object syncRoot = new object();
 
@@ -100,9 +99,7 @@
         /// Occurs when logging <see cref="Configuration" /> gets reloaded.
         /// </summary>
         public event EventHandler<LoggingConfigurationReloadedEventArgs> ConfigurationReloaded;
-#endif
-
-#if !SILVERLIGHT && !__IOS__ && !__ANDROID__
+
         /// <summary>
         /// Initializes static members of the LogManager class.
         /// </summary>
@@ -120,12 +117,8 @@
         {
 #if !SILVERLIGHT && !__IOS__ && !__ANDROID__ && !NETSTANDARD || NETSTANDARD1_3
             this.watcher = new MultiFileWatcher();
-<<<<<<< HEAD
-            this.watcher.OnChange += this.ConfigFileChanged;
+            this.watcher.FileChanged += this.ConfigFileChanged;
 #if ! NETSTANDARD1_3
-=======
-            this.watcher.FileChanged += this.ConfigFileChanged;
->>>>>>> 29f87343
             CurrentAppDomain.DomainUnload += DomainUnload;
 #endif            
 #endif
@@ -141,13 +134,16 @@
             this.Configuration = config;
         }
 
-#if !NETSTANDARD 
         /// <summary>
         /// Gets the current <see cref="IAppDomain"/>.
         /// </summary>
         public static IAppDomain CurrentAppDomain
         {
+#if NETSTANDARD
+            get { return currentAppDomain ?? (currentAppDomain =new FakeAppDomain()); }
+#else
             get { return currentAppDomain ?? (currentAppDomain = AppDomainWrapper.CurrentDomain); }
+#endif
             set
             {
                 UnregisterEvents(currentAppDomain);
@@ -157,7 +153,6 @@
                 currentAppDomain = value;
             }
         }
-#endif
 
         /// <summary>
         /// Gets or sets a value indicating whether exceptions should be thrown. See also <see cref="ThrowConfigExceptions"/>.
@@ -219,7 +214,7 @@
                             {
                                 throw;
                             }
-
+                           
                         }
                     }
 #endif
@@ -414,20 +409,17 @@
         internal static void LogConfigurationInitialized()
         {
             InternalLogger.Info("Configuration initialized.");
-<<<<<<< HEAD
-            InternalLogger.LogAssemblyVersion(typeof(ILogger).GetAssembly());
-=======
             try
             {
-                InternalLogger.LogAssemblyVersion(typeof(ILogger).Assembly);
+                InternalLogger.LogAssemblyVersion(typeof(ILogger).GetAssembly());
             }
             catch (SecurityException ex)
             {
                 InternalLogger.Debug(ex, "Not running in full trust");
             }
 
->>>>>>> 29f87343
-        }
+        }
+
         /// <summary>
         /// Performs application-defined tasks associated with freeing, releasing, or resetting 
         /// unmanaged resources.
@@ -764,10 +756,7 @@
             }
         }
 
-<<<<<<< HEAD
 #if !SILVERLIGHT && !__IOS__ && !__ANDROID__ && !NETSTANDARD || NETSTANDARD1_3
-=======
-#if !SILVERLIGHT && !__IOS__ && !__ANDROID__
         /// <summary>
         /// Raises the event when the configuration is reloaded. 
         /// </summary>
@@ -779,7 +768,6 @@
 #endif
 
 #if !SILVERLIGHT && !__IOS__ && !__ANDROID__
->>>>>>> 29f87343
         internal void ReloadConfigOnTimer(object state)
         {
             if (this.reloadTimer == null && this.IsDisposing)
@@ -794,29 +782,18 @@
             {
                 try
                 {
-<<<<<<< HEAD
-                    this.reloadTimer.Dispose();
-                    this.reloadTimer = null;
-                }
-                if (this.IsDisposing)
-                {
-                    return; //timer was disposed already. 
-                }
-=======
                     var currentTimer = this.reloadTimer;
                     if (currentTimer != null)
                     {
-                        this.reloadTimer = null;
+                    this.reloadTimer = null;
                         currentTimer.Dispose();
-                    }
-
-                    if (this.IsDisposing)
-                    {
-                        return; //timer was disposed already. 
-                    }
-
-                    this.watcher.StopWatching();
->>>>>>> 29f87343
+                }
+                if (this.IsDisposing)
+                {
+                    return; //timer was disposed already. 
+                }
+
+                this.watcher.StopWatching();
 
                     if (this.Configuration != configurationToReload)
                     {
@@ -846,7 +823,7 @@
                         }
                         this.Configuration = newConfig;
                         OnConfigurationReloaded(new LoggingConfigurationReloadedEventArgs(true));
-                    }
+                        }
                     else
                     {
                         throw new NLogConfigurationException("Configuration.Reload() returned null. Not reloading.");
@@ -854,7 +831,7 @@
                 }
                 catch (Exception exception)
                 {
-                    InternalLogger.Warn(exception, "NLog configuration while reloading");
+                        InternalLogger.Warn(exception, "NLog configuration while reloading");
 
                     if (exception.MustBeRethrownImmediately())
                     {
@@ -863,9 +840,9 @@
 
                     this.watcher.Watch(configurationToReload.FileNamesToWatch);
                     OnConfigurationReloaded(new LoggingConfigurationReloadedEventArgs(false, exception));
-                }
-            }
-        }
+                    }
+                }
+            }
 #endif
         private void GetTargetsByLevelForLogger(string name, IEnumerable<LoggingRule> rules, TargetWithFilterChain[] targetsByLevel, TargetWithFilterChain[] lastTargetsByLevel, bool[] suppressedLevels)
         {
@@ -954,15 +931,11 @@
         }
 
         /// <summary>
-<<<<<<< HEAD
         /// Is this in disposing state?
-=======
-        /// Currently this logfactory is disposing?
->>>>>>> 29f87343
         /// </summary>
         private bool IsDisposing;
 
-        private  void Close(TimeSpan flushTimeout)
+        private void Close(TimeSpan flushTimeout)
         {
 
             if (this.IsDisposing)
@@ -970,24 +943,13 @@
                 return;
             }
 
-<<<<<<< HEAD
-
-
-
-            if (disposing)
-            {
-                this.IsDisposing = true;
+            this.IsDisposing = true;
 
 #if !SILVERLIGHT && !__IOS__ && !__ANDROID__ && !NETSTANDARD || NETSTANDARD1_3
-                if (this.reloadTimer != null)
-=======
-            this.IsDisposing = true;
-
-#if !SILVERLIGHT && !__IOS__ && !__ANDROID__
             this.ConfigurationReloaded = null;   // Release event listeners
 
             if (this.watcher != null)
-            {
+                {
                 // Disable startup of new reload-timers
                 this.watcher.FileChanged -= this.ConfigFileChanged;
             }
@@ -996,37 +958,26 @@
             if (Monitor.TryEnter(this.syncRoot, 500))
             {
                 try
->>>>>>> 29f87343
                 {
 #if !SILVERLIGHT && !__IOS__ && !__ANDROID__
                     var currentTimer = this.reloadTimer;
                     if (currentTimer != null)
                     {
-<<<<<<< HEAD
-
-#if NETSTANDARD1_3
-                        currentTimer.Dispose();
-                        waitHandle.WaitOne(500);
-#else
-
-                        if (currentTimer.Dispose(waitHandle))
-=======
                         this.reloadTimer = null;
                         currentTimer.Dispose();
-                    }
-
-                    if (this.watcher != null)
-                    {
-                        // Dispose file-watcher after having dispose timer to avoid race
-                        this.watcher.Dispose();
-                    }
+                        }
+
+                if (this.watcher != null)
+                {
+                    // Dispose file-watcher after having dispose timer to avoid race
+                    this.watcher.Dispose();
+                }
 #endif
 
                     var oldConfig = this.config;
                     if (this.configLoaded && oldConfig != null)
                     {
                         try
->>>>>>> 29f87343
                         {
 #if !SILVERLIGHT && !__IOS__ && !__ANDROID__ && !MONO
                             bool attemptClose = true;
@@ -1050,7 +1001,6 @@
                         {
                             InternalLogger.Error(ex, "Error with close.");
                         }
-#endif
                     }
                 }
                 finally
@@ -1059,18 +1009,7 @@
                 }
             }
 
-<<<<<<< HEAD
-#if !NETSTANDARD1_3
-                if (currentAppDomain != null)
-                {
-                    // No longer belongs to the AppDomain
-                    currentAppDomain.DomainUnload -= this.DomainUnload;
-                    CurrentAppDomain = null;
-                }
-#endif
-=======
             this.ConfigurationChanged = null;    // Release event listeners
->>>>>>> 29f87343
 
             var activeAppDomain = currentAppDomain;
             if (activeAppDomain != null)
@@ -1080,12 +1019,6 @@
 #if !SILVERLIGHT && !__IOS__ && !__ANDROID__
                 activeAppDomain.DomainUnload -= this.DomainUnload;
 #endif
-<<<<<<< HEAD
-
-            }
-
-            this.ConfigurationChanged = null;    // Release event listeners
-=======
             }
         }
 
@@ -1112,7 +1045,6 @@
                     loadedConfig.Close();
             }
             InternalLogger.Info("Logger has been closed down.");
->>>>>>> 29f87343
         }
 
 
@@ -1156,13 +1088,7 @@
         /// </summary>
         private static IEnumerable<string> GetDefaultCandidateConfigFilePaths()
         {
-<<<<<<< HEAD
-#if SILVERLIGHT || __ANDROID__ || __IOS__ || NETSTANDARD
-            //try.nlog.config is ios/android/silverlight
-            yield return "NLog.config";
-#elif !SILVERLIGHT
-=======
->>>>>>> 29f87343
+
             // NLog.config from application directory
             if (CurrentAppDomain != null && CurrentAppDomain.BaseDirectory != null)
             {
@@ -1202,9 +1128,9 @@
                 }
             }
 
-#if !SILVERLIGHT
+#if !SILVERLIGHT && !NETSTANDARD
             // Get path to NLog.dll.nlog only if the assembly is not in the GAC
-            var nlogAssembly = typeof(LogFactory).Assembly;
+            var nlogAssembly = typeof(LogFactory).GetAssembly();
             if (!nlogAssembly.GlobalAssemblyCache)
             {
                 if (!String.IsNullOrEmpty(nlogAssembly.Location))
@@ -1364,7 +1290,7 @@
                 if (ex.MustBeRethrownImmediately())
                     throw;
                 InternalLogger.Error(ex, "LogFactory failed to shut down properly.");
-            }
+        }
         }
 #endif
         /// <summary>
