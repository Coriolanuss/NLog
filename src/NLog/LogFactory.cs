--- conflicted
+++ resolved
@@ -150,16 +150,8 @@
                 {
                     if (this.configLoaded)
                         return this.config;
-<<<<<<< HEAD
-                    }
-
-                    this.configLoaded = true;
 
 #if !SILVERLIGHT  && !__IOS__ && !__ANDROID__ && !UWP10
-=======
-                    
-#if !SILVERLIGHT  && !__IOS__ && !__ANDROID__
->>>>>>> 36f410eb
                     if (this.config == null)
                     {
                         // Try to load default configuration.
@@ -190,21 +182,13 @@
 
                     if (this.config != null)
                     {
-<<<<<<< HEAD
+                        try
+                        {
 #if !SILVERLIGHT && !__IOS__ && !__ANDROID__ && !UWP10
-                        config.Dump();
-=======
->>>>>>> 36f410eb
-                        try
-                        {
-#if !SILVERLIGHT && !__IOS__ && !__ANDROID__
                             config.Dump();
+
                             try
                             {
-<<<<<<< HEAD
-                                throw;
-                        }
-=======
                                 this.watcher.Watch(this.config.FileNamesToWatch);
                             }
                             catch (Exception exception)
@@ -213,7 +197,6 @@
                                 {
                                     throw;
                                 }
->>>>>>> 36f410eb
 
                                 InternalLogger.Warn(exception, "Cannot start file watching. File watching is disabled");
                                 //TODO NLog 5: check "MustBeRethrown" 
@@ -266,21 +249,13 @@
 
                     if (this.config != null)
                     {
-<<<<<<< HEAD
-                        config.Dump();
-
-                        this.config.InitializeAll();
-                        this.ReconfigExistingLoggers();
-#if !SILVERLIGHT && !__IOS__ && !__ANDROID__ && !UWP10
-=======
->>>>>>> 36f410eb
                         try
                         {
                             config.Dump();
 
                             this.config.InitializeAll();
                             this.ReconfigExistingLoggers();
-#if !SILVERLIGHT && !__IOS__ && !__ANDROID__
+#if !SILVERLIGHT && !__IOS__ && !__ANDROID__ && !UWP10
                             try
                             {
                                 this.watcher.Watch(this.config.FileNamesToWatch);
@@ -865,12 +840,8 @@
 
         private static IEnumerable<string> GetCandidateConfigFileNames()
         {
-<<<<<<< HEAD
-#if SILVERLIGHT || UWP10
-=======
-#if SILVERLIGHT || __ANDROID__ || __IOS__
+#if SILVERLIGHT || __ANDROID__ || __IOS__ || UWP10
             //try.nlog.config is ios/android/silverlight
->>>>>>> 36f410eb
             yield return "NLog.config";
 #elif !SILVERLIGHT
             // NLog.config from application directory
