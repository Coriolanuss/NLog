// 
// Copyright (c) 2004-2011 Jaroslaw Kowalski <jaak@jkowalski.net>
// 
// All rights reserved.
// 
// Redistribution and use in source and binary forms, with or without 
// modification, are permitted provided that the following conditions 
// are met:
// 
// * Redistributions of source code must retain the above copyright notice, 
//   this list of conditions and the following disclaimer. 
// 
// * Redistributions in binary form must reproduce the above copyright notice,
//   this list of conditions and the following disclaimer in the documentation
//   and/or other materials provided with the distribution. 
// 
// * Neither the name of Jaroslaw Kowalski nor the names of its 
//   contributors may be used to endorse or promote products derived from this
//   software without specific prior written permission. 
// 
// THIS SOFTWARE IS PROVIDED BY THE COPYRIGHT HOLDERS AND CONTRIBUTORS "AS IS"
// AND ANY EXPRESS OR IMPLIED WARRANTIES, INCLUDING, BUT NOT LIMITED TO, THE 
// IMPLIED WARRANTIES OF MERCHANTABILITY AND FITNESS FOR A PARTICULAR PURPOSE 
// ARE DISCLAIMED. IN NO EVENT SHALL THE COPYRIGHT OWNER OR CONTRIBUTORS BE 
// LIABLE FOR ANY DIRECT, INDIRECT, INCIDENTAL, SPECIAL, EXEMPLARY, OR 
// CONSEQUENTIAL DAMAGES (INCLUDING, BUT NOT LIMITED TO, PROCUREMENT OF
// SUBSTITUTE GOODS OR SERVICES; LOSS OF USE, DATA, OR PROFITS; OR BUSINESS 
// INTERRUPTION) HOWEVER CAUSED AND ON ANY THEORY OF LIABILITY, WHETHER IN 
// CONTRACT, STRICT LIABILITY, OR TORT (INCLUDING NEGLIGENCE OR OTHERWISE) 
// ARISING IN ANY WAY OUT OF THE USE OF THIS SOFTWARE, EVEN IF ADVISED OF 
// THE POSSIBILITY OF SUCH DAMAGE.
// 

namespace NLog
{
    using System;
    using System.Collections.Generic;
    using System.Diagnostics;
    using System.Globalization;
    using System.Reflection;
    using System.Runtime.CompilerServices;
    using System.Threading;
    using System.Linq;
    using Internal.Fakeables;
    using NLog.Common;
    using NLog.Config;
    using NLog.Internal;

    /// <summary>
    /// Creates and manages instances of <see cref="T:NLog.Logger" /> objects.
    /// </summary>
    public sealed class LogManager
    {
        private static readonly LogFactory factory = new LogFactory();
        private static IAppDomain currentAppDomain;
<<<<<<< HEAD
        private static readonly System.Collections.Generic.List<System.Reflection.Assembly> _hiddenAssemblies = new System.Collections.Generic.List<System.Reflection.Assembly>();
=======
        private static GetCultureInfo defaultCultureInfo = () => CultureInfo.CurrentCulture;
        private static ICollection<Assembly> _hiddenAssemblies;
        private static readonly object lockObject = new object();
>>>>>>> e435c95a

        /// <summary>
        /// Delegate used to set/get the culture in use.
        /// </summary>
        [Obsolete]
        public delegate CultureInfo GetCultureInfo();

#if !SILVERLIGHT && !MONO
        /// <summary>
        /// Initializes static members of the LogManager class.
        /// </summary>
        [System.Diagnostics.CodeAnalysis.SuppressMessage("Microsoft.Performance", "CA1810:InitializeReferenceTypeStaticFieldsInline", Justification = "Significant logic in .cctor()")]
        static LogManager()
        {
            SetupTerminationEvents();            
        }
#endif

        /// <summary>
        /// Prevents a default instance of the LogManager class from being created.
        /// </summary>
        private LogManager()
        {
        }

        /// <summary>
        /// Occurs when logging <see cref="Configuration" /> changes.
        /// </summary>
        public static event EventHandler<LoggingConfigurationChangedEventArgs> ConfigurationChanged
        {
            add { factory.ConfigurationChanged += value; }
            remove { factory.ConfigurationChanged -= value; }
        }

#if !SILVERLIGHT
        /// <summary>
        /// Occurs when logging <see cref="Configuration" /> gets reloaded.
        /// </summary>
        public static event EventHandler<LoggingConfigurationReloadedEventArgs> ConfigurationReloaded
        {
            add { factory.ConfigurationReloaded += value; }
            remove { factory.ConfigurationReloaded -= value; }
        }
#endif
        /// <summary>
        /// Gets or sets a value indicating whether NLog should throw exceptions. 
        /// By default exceptions are not thrown under any circumstances.
        /// </summary>
        public static bool ThrowExceptions
        {
            get { return factory.ThrowExceptions; }
            set { factory.ThrowExceptions = value; }
        }

        internal static IAppDomain CurrentAppDomain
        {
            get { return currentAppDomain ?? (currentAppDomain = AppDomainWrapper.CurrentDomain); }
            set
            {
#if !SILVERLIGHT && !MONO
                currentAppDomain.DomainUnload -= TurnOffLogging;
                currentAppDomain.ProcessExit -= TurnOffLogging;
#endif
                currentAppDomain = value;
            }
        }

        /// <summary>
        /// Gets or sets the current logging configuration.
        /// </summary>
        public static LoggingConfiguration Configuration
        {
            get { return factory.Configuration; }
            set { factory.Configuration = value; }
        }

        /// <summary>
        /// Gets or sets the global log threshold. Log events below this threshold are not logged.
        /// </summary>
        public static LogLevel GlobalThreshold
        {
            get { return factory.GlobalThreshold; }
            set { factory.GlobalThreshold = value; }
        }

        /// <summary>
        /// Gets or sets the default culture to use.
        /// </summary>
        [Obsolete("Use Configuration.DefaultCultureInfo property instead")]
        public static GetCultureInfo DefaultCultureInfo
        {
            get { return () => factory.DefaultCultureInfo ?? CultureInfo.CurrentCulture; }
            set { throw new NotSupportedException("Setting the DefaultCultureInfo delegate is no longer supported. Use the Configuration.DefaultCultureInfo property to change the default CultureInfo."); }
        }

        /// <summary>
        /// Gets the logger named after the currently-being-initialized class.
        /// </summary>
        /// <returns>The logger.</returns>
        /// <remarks>This is a slow-running method. 
        /// Make sure you're not doing this in a loop.</remarks>
        [CLSCompliant(false)]
        [MethodImpl(MethodImplOptions.NoInlining)]
        public static Logger GetCurrentClassLogger()
        {
            return factory.GetLogger(GetClassFullName());
        }

        internal static bool IsHiddenAssembly(Assembly assembly)
        {
            return _hiddenAssemblies != null && _hiddenAssemblies.Contains(assembly);
        }

        /// <summary>
        /// Adds the given assembly which will be skipped 
        /// when NLog is trying to find the calling method on stack trace.
        /// </summary>
        /// <param name="assembly">The assembly to skip.</param>
        [MethodImpl(MethodImplOptions.NoInlining)]
        public static void AddHiddenAssembly(Assembly assembly)
        {
            lock (lockObject)
            {
                if (_hiddenAssemblies != null && _hiddenAssemblies.Contains(assembly))
                    return;

                _hiddenAssemblies = new HashSet<Assembly>(_hiddenAssemblies ?? Enumerable.Empty<Assembly>())
                {
                    assembly
                };
            }
        }

        /// <summary>
        /// Gets the logger named after the currently-being-initialized class.
        /// </summary>
        /// <param name="loggerType">The logger class. The class must inherit from <see cref="Logger" />.</param>
        /// <returns>The logger.</returns>
        /// <remarks>This is a slow-running method. 
        /// Make sure you're not doing this in a loop.</remarks>
        [CLSCompliant(false)]
        [MethodImpl(MethodImplOptions.NoInlining)]
        public static Logger GetCurrentClassLogger(Type loggerType)
        {
            return factory.GetLogger(GetClassFullName(), loggerType);            
        }

        /// <summary>
        /// Creates a logger that discards all log messages.
        /// </summary>
        /// <returns>Null logger which discards all log messages.</returns>
        [CLSCompliant(false)]
        public static Logger CreateNullLogger()
        {
            return factory.CreateNullLogger();
        }

        /// <summary>
        /// Gets the specified named logger.
        /// </summary>
        /// <param name="name">Name of the logger.</param>
        /// <returns>The logger reference. Multiple calls to <c>GetLogger</c> with the same argument aren't guaranteed to return the same logger reference.</returns>
        [CLSCompliant(false)]
        public static Logger GetLogger(string name)
        {
            return factory.GetLogger(name);
        }

        /// <summary>
        /// Gets the specified named logger.
        /// </summary>
        /// <param name="name">Name of the logger.</param>
        /// <param name="loggerType">The logger class. The class must inherit from <see cref="Logger" />.</param>
        /// <returns>The logger reference. Multiple calls to <c>GetLogger</c> with the same argument aren't guaranteed to return the same logger reference.</returns>
        [CLSCompliant(false)]
        public static Logger GetLogger(string name, Type loggerType)
        {
            return factory.GetLogger(name, loggerType);
        }

        /// <summary>
        /// Loops through all loggers previously returned by GetLogger.
        /// and recalculates their target and filter list. Useful after modifying the configuration programmatically
        /// to ensure that all loggers have been properly configured.
        /// </summary>
        public static void ReconfigExistingLoggers()
        {
            factory.ReconfigExistingLoggers();
        }

#if !SILVERLIGHT
        /// <summary>
        /// Flush any pending log messages (in case of asynchronous targets).
        /// </summary>
        public static void Flush()
        {
            factory.Flush();
        }

        /// <summary>
        /// Flush any pending log messages (in case of asynchronous targets).
        /// </summary>
        /// <param name="timeout">Maximum time to allow for the flush. Any messages after that time will be discarded.</param>
        public static void Flush(TimeSpan timeout)
        {
            factory.Flush(timeout);
        }

        /// <summary>
        /// Flush any pending log messages (in case of asynchronous targets).
        /// </summary>
        /// <param name="timeoutMilliseconds">Maximum time to allow for the flush. Any messages after that time will be discarded.</param>
        public static void Flush(int timeoutMilliseconds)
        {
            factory.Flush(timeoutMilliseconds);
        }
#endif

        /// <summary>
        /// Flush any pending log messages (in case of asynchronous targets).
        /// </summary>
        /// <param name="asyncContinuation">The asynchronous continuation.</param>
        public static void Flush(AsyncContinuation asyncContinuation)
        {
            factory.Flush(asyncContinuation);
        }

        /// <summary>
        /// Flush any pending log messages (in case of asynchronous targets).
        /// </summary>
        /// <param name="asyncContinuation">The asynchronous continuation.</param>
        /// <param name="timeout">Maximum time to allow for the flush. Any messages after that time will be discarded.</param>
        public static void Flush(AsyncContinuation asyncContinuation, TimeSpan timeout)
        {
            factory.Flush(asyncContinuation, timeout);
        }

        /// <summary>
        /// Flush any pending log messages (in case of asynchronous targets).
        /// </summary>
        /// <param name="asyncContinuation">The asynchronous continuation.</param>
        /// <param name="timeoutMilliseconds">Maximum time to allow for the flush. Any messages after that time will be discarded.</param>
        public static void Flush(AsyncContinuation asyncContinuation, int timeoutMilliseconds)
        {
            factory.Flush(asyncContinuation, timeoutMilliseconds);
        }

        /// <summary>
        /// Decreases the log enable counter and if it reaches -1 the logs are disabled.
        /// </summary>
        /// <remarks>Logging is enabled if the number of <see cref="EnableLogging"/> calls is greater 
        ///     than or equal to <see cref="DisableLogging"/> calls.</remarks>
        /// <returns>An object that iplements IDisposable whose Dispose() method reenables logging. 
        ///     To be used with C# <c>using ()</c> statement.</returns>
        public static IDisposable DisableLogging()
        {
            return factory.SuspendLogging();
        }

        /// <summary>
        /// Increases the log enable counter and if it reaches 0 the logs are disabled.
        /// </summary>
        /// <remarks>Logging is enabled if the number of <see cref="EnableLogging"/> calls is greater 
        ///     than or equal to <see cref="DisableLogging"/> calls.</remarks>
        public static void EnableLogging()
        {
            factory.ResumeLogging();
        }

        /// <summary>
        /// Checks if logging is currently enabled.
        /// </summary>
        /// <returns><see langword="true" /> if logging is currently enabled, <see langword="false"/> 
        ///     otherwise.</returns>
        /// <remarks>Logging is enabled if the number of <see cref="EnableLogging"/> calls is greater 
        ///     than or equal to <see cref="DisableLogging"/> calls.</remarks>
        public static bool IsLoggingEnabled()
        {
            return factory.IsLoggingEnabled();
        }

        /// <summary>
        /// Dispose all targets, and shutdown logging.
        /// </summary>
        public static void Shutdown()
        {
            foreach (var target in Configuration.AllTargets)
            {
                target.Dispose();
            }
        }

        /// <summary>
        /// Gets the fully qualified name of the class invoking the LogManager, including the 
        /// namespace but not the assembly.    
        /// </summary>
        private static string GetClassFullName()
        {
            string className;
            Type declaringType;
            int framesToSkip = 2;

            do
            {
#if SILVERLIGHT
                StackFrame frame = new StackTrace().GetFrame(framesToSkip);
#else
                StackFrame frame = new StackFrame(framesToSkip, false);
#endif
                MethodBase method = frame.GetMethod();
                declaringType = method.DeclaringType;
                if (declaringType == null)
                {
                    className = method.Name;
                    break;
                }

                framesToSkip++;
                className = declaringType.FullName;
            } while (declaringType.Module.Name.Equals("mscorlib.dll", StringComparison.OrdinalIgnoreCase));

            return className;
        }

#if !SILVERLIGHT && !MONO
        private static void SetupTerminationEvents()
        {
            try
            {
                CurrentAppDomain.ProcessExit += TurnOffLogging;
                CurrentAppDomain.DomainUnload += TurnOffLogging;
            }
            catch (Exception exception)
            {
                if (exception.MustBeRethrown())
                {
                    throw;
                }

                InternalLogger.Warn("Error setting up termination events: {0}", exception);
            }            
        }

        private static void TurnOffLogging(object sender, EventArgs args)
        {
            // Reset logging configuration to null; this causes old configuration (if any) to be 
            // closed.
            InternalLogger.Info("Shutting down logging...");
            Configuration = null;
            InternalLogger.Info("Logger has been shut down.");
        }
#endif
    }
}<|MERGE_RESOLUTION|>--- conflicted
+++ resolved
@@ -53,13 +53,11 @@
     {
         private static readonly LogFactory factory = new LogFactory();
         private static IAppDomain currentAppDomain;
-<<<<<<< HEAD
-        private static readonly System.Collections.Generic.List<System.Reflection.Assembly> _hiddenAssemblies = new System.Collections.Generic.List<System.Reflection.Assembly>();
-=======
         private static GetCultureInfo defaultCultureInfo = () => CultureInfo.CurrentCulture;
         private static ICollection<Assembly> _hiddenAssemblies;
+
         private static readonly object lockObject = new object();
->>>>>>> e435c95a
+
 
         /// <summary>
         /// Delegate used to set/get the culture in use.
