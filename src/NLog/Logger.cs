--- conflicted
+++ resolved
@@ -79,7 +79,6 @@
         /// </summary>
         public LogFactory Factory { get; private set; }
 
-
         /// <summary>
         /// Gets a value indicating whether logging is enabled for the specified level.
         /// </summary>
@@ -193,10 +192,10 @@
         /// <param name="args">Arguments to format.</param>
         [StringFormatMethod("message")]
         public void Log(LogLevel level, IFormatProvider formatProvider, [Localizable(false)] string message, params object[] args)
-        {
-            if (this.IsEnabled(level))
-            {
-                this.WriteToTargets(level, formatProvider, message, args);
+        { 
+            if (this.IsEnabled(level))
+            {
+                this.WriteToTargets(level, formatProvider, message, args); 
             }
         }
 
@@ -205,8 +204,8 @@
         /// </summary>
         /// <param name="level">The log level.</param>
         /// <param name="message">Log message.</param>
-        public void Log(LogLevel level, [Localizable(false)] string message)
-        {
+        public void Log(LogLevel level, [Localizable(false)] string message) 
+        { 
             if (this.IsEnabled(level))
             {
                 this.WriteToTargets(level, null, message);
@@ -219,8 +218,8 @@
         /// <param name="level">The log level.</param>
         /// <param name="message">A <see langword="string" /> containing format items.</param>
         /// <param name="args">Arguments to format.</param>
-        public void Log(LogLevel level, [Localizable(false)] string message, params object[] args)
-        {
+        public void Log(LogLevel level, [Localizable(false)] string message, params object[] args) 
+        { 
             if (this.IsEnabled(level))
             {
                 this.WriteToTargets(level, message, args);
@@ -283,10 +282,10 @@
         /// <param name="argument">The argument to format.</param>
         [StringFormatMethod("message")]
         public void Log<TArgument>(LogLevel level, IFormatProvider formatProvider, [Localizable(false)] string message, TArgument argument)
-        {
-            if (this.IsEnabled(level))
-            {
-                this.WriteToTargets(level, formatProvider, message, new object[] { argument });
+        { 
+            if (this.IsEnabled(level))
+            {
+                this.WriteToTargets(level, formatProvider, message, new object[] { argument }); 
             }
         }
 
@@ -316,11 +315,11 @@
         /// <param name="message">A <see langword="string" /> containing one format item.</param>
         /// <param name="argument1">The first argument to format.</param>
         /// <param name="argument2">The second argument to format.</param>
-        public void Log<TArgument1, TArgument2>(LogLevel level, IFormatProvider formatProvider, [Localizable(false)] string message, TArgument1 argument1, TArgument2 argument2)
-        {
-            if (this.IsEnabled(level))
-            {
-                this.WriteToTargets(level, formatProvider, message, new object[] { argument1, argument2 });
+        public void Log<TArgument1, TArgument2>(LogLevel level, IFormatProvider formatProvider, [Localizable(false)] string message, TArgument1 argument1, TArgument2 argument2) 
+        { 
+            if (this.IsEnabled(level))
+            {
+                this.WriteToTargets(level, formatProvider, message, new object[] { argument1, argument2 }); 
             }
         }
 
@@ -335,7 +334,7 @@
         /// <param name="argument2">The second argument to format.</param>
         [StringFormatMethod("message")]
         public void Log<TArgument1, TArgument2>(LogLevel level, [Localizable(false)] string message, TArgument1 argument1, TArgument2 argument2)
-        {
+        { 
             if (this.IsEnabled(level))
             {
                 this.WriteToTargets(level, message, new object[] { argument1, argument2 });
@@ -354,11 +353,11 @@
         /// <param name="argument1">The first argument to format.</param>
         /// <param name="argument2">The second argument to format.</param>
         /// <param name="argument3">The third argument to format.</param>
-        public void Log<TArgument1, TArgument2, TArgument3>(LogLevel level, IFormatProvider formatProvider, [Localizable(false)] string message, TArgument1 argument1, TArgument2 argument2, TArgument3 argument3)
-        {
-            if (this.IsEnabled(level))
-            {
-                this.WriteToTargets(level, formatProvider, message, new object[] { argument1, argument2, argument3 });
+        public void Log<TArgument1, TArgument2, TArgument3>(LogLevel level, IFormatProvider formatProvider, [Localizable(false)] string message, TArgument1 argument1, TArgument2 argument2, TArgument3 argument3) 
+        { 
+            if (this.IsEnabled(level))
+            {
+                this.WriteToTargets(level, formatProvider, message, new object[] { argument1, argument2, argument3 }); 
             }
         }
 
@@ -375,11 +374,32 @@
         /// <param name="argument3">The third argument to format.</param>
         [StringFormatMethod("message")]
         public void Log<TArgument1, TArgument2, TArgument3>(LogLevel level, [Localizable(false)] string message, TArgument1 argument1, TArgument2 argument2, TArgument3 argument3)
-        {
+        { 
             if (this.IsEnabled(level))
             {
                 this.WriteToTargets(level, message, new object[] { argument1, argument2, argument3 });
             }
+        }
+
+        internal void WriteToTargets(LogLevel level, Exception ex, [Localizable(false)] string message, object[] args)
+        {
+            LoggerImpl.Write(this.loggerType, this.GetTargetsForLevel(level), PrepareLogEventInfo(LogEventInfo.Create(level, this.Name, ex, this.Factory.DefaultCultureInfo, message, args)), this.Factory);
+        }
+
+        internal void WriteToTargets(LogLevel level, Exception ex, IFormatProvider formatProvider, [Localizable(false)] string message, object[] args)
+        {
+            LoggerImpl.Write(this.loggerType, this.GetTargetsForLevel(level), PrepareLogEventInfo(LogEventInfo.Create(level, this.Name, ex, formatProvider, message, args)), this.Factory);
+        }
+
+
+        private LogEventInfo PrepareLogEventInfo(LogEventInfo logEvent)
+        {
+            if (logEvent.FormatProvider == null)
+            {
+                logEvent.FormatProvider = this.Factory.DefaultCultureInfo;
+            }
+            return logEvent;
+
         }
 
         #endregion
@@ -516,16 +536,6 @@
             LoggerImpl.Write(this.loggerType, this.GetTargetsForLevel(level), PrepareLogEventInfo(LogEventInfo.Create(level, this.Name, message, ex)), this.Factory);
         }
 
-        internal void WriteToTargets(LogLevel level, Exception ex, [Localizable(false)] string message, object[] args)
-        {
-            LoggerImpl.Write(this.loggerType, this.GetTargetsForLevel(level), PrepareLogEventInfo(LogEventInfo.Create(level, this.Name, ex, this.Factory.DefaultCultureInfo, message, args)), this.Factory);
-        }
-
-        internal void WriteToTargets(LogLevel level, Exception ex, IFormatProvider formatProvider, [Localizable(false)] string message, object[] args)
-        {
-            LoggerImpl.Write(this.loggerType, this.GetTargetsForLevel(level), PrepareLogEventInfo(LogEventInfo.Create(level, this.Name, ex, formatProvider, message, args)), this.Factory);
-        }
-
 
         internal void WriteToTargets(LogLevel level, [Localizable(false)] string message, object[] args)
         {
@@ -539,22 +549,7 @@
 
         internal void WriteToTargets(Type wrapperType, LogEventInfo logEvent)
         {
-<<<<<<< HEAD
-            LoggerImpl.Write(wrapperType ?? this.loggerType, this.GetTargetsForLevel(logEvent.Level), logEvent, this.Factory);
-=======
             LoggerImpl.Write(wrapperType ?? this.loggerType, this.GetTargetsForLevel(logEvent.Level), PrepareLogEventInfo(logEvent), this.Factory);
-        }
-
-
-        private LogEventInfo PrepareLogEventInfo(LogEventInfo logEvent)
-        {
-            if (logEvent.FormatProvider == null)
-            {
-                logEvent.FormatProvider = this.Factory.DefaultCultureInfo;
-            }
-            return logEvent;
-
->>>>>>> 66dd02ec
         }
 
         internal void SetConfiguration(LoggerConfiguration newConfiguration)
