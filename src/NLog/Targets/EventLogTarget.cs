--- conflicted
+++ resolved
@@ -217,13 +217,8 @@
         protected override void Write(LogEventInfo logEvent)
         {
             string message = this.Layout.Render(logEvent);
-<<<<<<< HEAD
-            // limitation of EventLog API
-            var entryType = GetEntryType(logEvent);
-=======
 
             EventLogEntryType entryType = GetEntryType(logEvent);
->>>>>>> ec637148
 
             int eventId = 0;
 
