// 
// Copyright (c) 2004-2010 Jaroslaw Kowalski <jaak@jkowalski.net>
// 
// All rights reserved.
// 
// Redistribution and use in source and binary forms, with or without 
// modification, are permitted provided that the following conditions 
// are met:
// 
// * Redistributions of source code must retain the above copyright notice, 
//   this list of conditions and the following disclaimer. 
// 
// * Redistributions in binary form must reproduce the above copyright notice,
//   this list of conditions and the following disclaimer in the documentation
//   and/or other materials provided with the distribution. 
// 
// * Neither the name of Jaroslaw Kowalski nor the names of its 
//   contributors may be used to endorse or promote products derived from this
//   software without specific prior written permission. 
// 
// THIS SOFTWARE IS PROVIDED BY THE COPYRIGHT HOLDERS AND CONTRIBUTORS "AS IS"
// AND ANY EXPRESS OR IMPLIED WARRANTIES, INCLUDING, BUT NOT LIMITED TO, THE 
// IMPLIED WARRANTIES OF MERCHANTABILITY AND FITNESS FOR A PARTICULAR PURPOSE 
// ARE DISCLAIMED. IN NO EVENT SHALL THE COPYRIGHT OWNER OR CONTRIBUTORS BE 
// LIABLE FOR ANY DIRECT, INDIRECT, INCIDENTAL, SPECIAL, EXEMPLARY, OR 
// CONSEQUENTIAL DAMAGES (INCLUDING, BUT NOT LIMITED TO, PROCUREMENT OF
// SUBSTITUTE GOODS OR SERVICES; LOSS OF USE, DATA, OR PROFITS; OR BUSINESS 
// INTERRUPTION) HOWEVER CAUSED AND ON ANY THEORY OF LIABILITY, WHETHER IN 
// CONTRACT, STRICT LIABILITY, OR TORT (INCLUDING NEGLIGENCE OR OTHERWISE) 
// ARISING IN ANY WAY OUT OF THE USE OF THIS SOFTWARE, EVEN IF ADVISED OF 
// THE POSSIBILITY OF SUCH DAMAGE.
// 

namespace NLog.Targets.Wrappers
{
    using System;
    using System.Collections.Generic;
    using System.ComponentModel;
    using System.Threading;
    using NLog.Common;

    /// <summary>
    /// A target wrapper that provides asynchronous, buffered execution of target writes.
    /// </summary>
    /// <remarks>
    /// <p>
    /// Asynchronous target wrapper allows the logger code to execute more quickly, by queueing
    /// messages and processing them in a separate thread. You should wrap targets
    /// that spend a non-trivial amount of time in their Write() method with asynchronous
    /// target to speed up logging.
    /// </p>
    /// <p>
    /// Because asynchronous logging is quite a common scenario, NLog supports a
    /// shorthand notation for wrapping all targets with AsyncWrapper. Just add async="true" to
    /// the &lt;targets/&gt; element in the configuration file.
    /// </p>
    /// <code lang="XML">
    /// <![CDATA[
    /// <targets async="true">
    ///    ... your targets go here ...
    /// </targets>
    /// ]]></code>
    /// </remarks>
    /// <example>
    /// <p>
    /// To set up the target in the <a href="config.html">configuration file</a>, 
    /// use the following syntax:
    /// </p>
    /// <code lang="XML" source="examples/targets/Configuration File/AsyncWrapper/NLog.config" />
    /// <p>
    /// The above examples assume just one target and a single rule. See below for
    /// a programmatic configuration that's equivalent to the above config file:
    /// </p>
    /// <code lang="C#" source="examples/targets/Configuration API/AsyncWrapper/Wrapping File/Example.cs" />
    /// </example>
    [Target("AsyncWrapper", IsWrapper = true)]
    public class AsyncTargetWrapper : WrapperTargetBase
    {
        private readonly object inLazyWriterMonitor = new object();
        private bool flushAll;
        private Timer lazyWriterTimer;

        /// <summary>
        /// Initializes a new instance of the <see cref="AsyncTargetWrapper" /> class.
        /// </summary>
        public AsyncTargetWrapper()
        {
            this.RequestQueue = new AsyncRequestQueue<LogEventInfo>(10000, AsyncTargetWrapperOverflowAction.Discard);
            this.TimeToSleepBetweenBatches = 50;
            this.BatchSize = 100;
        }

        /// <summary>
        /// Initializes a new instance of the <see cref="AsyncTargetWrapper" /> class.
        /// </summary>
        /// <param name="wrappedTarget">The wrapped target.</param>
        public AsyncTargetWrapper(Target wrappedTarget)
        {
            this.RequestQueue = new AsyncRequestQueue<LogEventInfo>(10000, AsyncTargetWrapperOverflowAction.Discard);
            this.TimeToSleepBetweenBatches = 50;
            this.BatchSize = 100;
            this.WrappedTarget = wrappedTarget;
        }

        /// <summary>
        /// Initializes a new instance of the <see cref="AsyncTargetWrapper" /> class.
        /// </summary>
        /// <param name="wrappedTarget">The wrapped target.</param>
        /// <param name="queueLimit">Maximum number of requests in the queue.</param>
        /// <param name="overflowAction">The action to be taken when the queue overflows.</param>
        public AsyncTargetWrapper(Target wrappedTarget, int queueLimit, AsyncTargetWrapperOverflowAction overflowAction)
        {
            this.RequestQueue = new AsyncRequestQueue<LogEventInfo>(10000, AsyncTargetWrapperOverflowAction.Discard);
            this.TimeToSleepBetweenBatches = 50;
            this.BatchSize = 100;
            this.WrappedTarget = wrappedTarget;
            this.QueueLimit = queueLimit;
            this.OverflowAction = overflowAction;
        }

        /// <summary>
        /// Gets or sets the number of log events that should be processed in a batch
        /// by the lazy writer thread.
        /// </summary>
        /// <docgen category='Buffering Options' order='100' />
        [DefaultValue(100)]
        public int BatchSize { get; set; }

        /// <summary>
        /// Gets or sets the time in milliseconds to sleep between batches.
        /// </summary>
        /// <docgen category='Buffering Options' order='100' />
        [DefaultValue(50)]
        public int TimeToSleepBetweenBatches { get; set; }

        /// <summary>
        /// Gets or sets the action to be taken when the lazy writer thread request queue count
        /// exceeds the set limit.
        /// </summary>
<<<<<<< HEAD
        /// <docgen category="Buffering Options" order="10" />
        [System.ComponentModel.DefaultValue(100)]
        public int BatchSize
=======
        /// <docgen category='Buffering Options' order='100' />
        [DefaultValue("Discard")]
        public AsyncTargetWrapperOverflowAction OverflowAction
>>>>>>> a7083243
        {
            get { return this.RequestQueue.OnOverflow; }
            set { this.RequestQueue.OnOverflow = value; }
        }

        /// <summary>
        /// Gets or sets the limit on the number of requests in the lazy writer thread request queue.
        /// </summary>
<<<<<<< HEAD
        /// <docgen category="Buffering Options" order="10" />
        [System.ComponentModel.DefaultValue(50)]
        public int TimeToSleepBetweenBatches
        {
            get { return _timeToSleepBetweenBatches; }
            set { _timeToSleepBetweenBatches = value; }
        }

        private object _inLazyWriterMonitor = new object();
        private bool _flushAll = false;

        private void LazyWriterTimerCallback(object state)
=======
        /// <docgen category='Buffering Options' order='100' />
        [DefaultValue(10000)]
        public int QueueLimit
>>>>>>> a7083243
        {
            get { return this.RequestQueue.RequestLimit; }
            set { this.RequestQueue.RequestLimit = value; }
        }

        /// <summary>
        /// Gets the queue of lazy writer thread requests.
        /// </summary>
        protected AsyncRequestQueue<LogEventInfo> RequestQueue { get; private set; }

        /// <summary>
        /// Waits for the lazy writer thread to finish writing messages.
        /// </summary>
        /// <param name="timeout">Maximum time to allow for the flush. Any messages after that time will be discarded.</param>
        public override void Flush(TimeSpan timeout)
        {
            this.lazyWriterTimer.Change(Timeout.Infinite, Timeout.Infinite);
            lock (this.inLazyWriterMonitor)
            {
                this.flushAll = true;
                this.LazyWriterTimerCallback(null);
            }

            this.lazyWriterTimer.Change(this.TimeToSleepBetweenBatches, this.TimeToSleepBetweenBatches);
        }

        /// <summary>
        /// Closes the target by stopping the lazy writer thread.
        /// </summary>
<<<<<<< HEAD
        /// <docgen category="Buffering Options" order="10" />
        [System.ComponentModel.DefaultValue("Discard")]
        public AsyncTargetWrapperOverflowAction OverflowAction
=======
        protected override void Close()
>>>>>>> a7083243
        {
            this.StopLazyWriterThread();
            base.Close();
        }

        /// <summary>
        /// Initializes the target by starting the lazy writer thread.
        /// </summary>
<<<<<<< HEAD
        /// <docgen category="Buffering Options" order="10" />
        [System.ComponentModel.DefaultValue(10000)]
        public int QueueLimit
=======
        protected override void Initialize()
>>>>>>> a7083243
        {
            base.Initialize();
            this.StartLazyWriterTimer();
        }

        /// <summary>
        /// Starts the lazy writer thread which periodically writes
        /// queued log messages.
        /// </summary>
        protected virtual void StartLazyWriterTimer()
        {
            this.RequestQueue.Clear();
            InternalLogger.Debug("Starting lazy writer timer...");
            this.lazyWriterTimer = new Timer(this.LazyWriterTimerCallback, null, 0, this.TimeToSleepBetweenBatches);
        }

        /// <summary>
        /// Starts the lazy writer thread.
        /// </summary>
        protected virtual void StopLazyWriterThread()
        {
            if (this.lazyWriterTimer == null)
            {
                return;
            }

            this.Flush();
            this.lazyWriterTimer.Change(0, 0);
            this.lazyWriterTimer.Dispose();
            this.lazyWriterTimer = null;

            this.RequestQueue.Clear();
        }

        /// <summary>
        /// Adds the log event to asynchronous queue to be processed by 
        /// the lazy writer thread.
        /// </summary>
        /// <param name="logEvent">The log event.</param>
        /// <remarks>
        /// The <see cref="Target.PrecalculateVolatileLayouts"/> is called
        /// to ensure that the log event can be processed in another thread.
        /// </remarks>
        protected override void Write(LogEventInfo logEvent)
        {
            this.PrecalculateVolatileLayouts(logEvent);
            this.RequestQueue.Enqueue(logEvent);
        }

        private void LazyWriterTimerCallback(object state)
        {
            lock (this.inLazyWriterMonitor)
            {
                try
                {
                    do
                    {
                        List<LogEventInfo> pendingRequests = this.RequestQueue.DequeueBatch(this.BatchSize);

                        try
                        {
                            if (pendingRequests.Count == 0)
                            {
                                break;
                            }

                            this.WrappedTarget.WriteLogEvents(pendingRequests.ToArray());
                        }
                        finally
                        {
                            this.RequestQueue.BatchProcessed(pendingRequests);
                        }
                    }
                    while (this.flushAll);
                }
                catch (Exception ex)
                {
                    InternalLogger.Error("Error in lazy writer timer procedure: {0}", ex);
                }
            }
        }
    }
}<|MERGE_RESOLUTION|>--- conflicted
+++ resolved
@@ -1,308 +1,275 @@
-// 
-// Copyright (c) 2004-2010 Jaroslaw Kowalski <jaak@jkowalski.net>
-// 
-// All rights reserved.
-// 
-// Redistribution and use in source and binary forms, with or without 
-// modification, are permitted provided that the following conditions 
-// are met:
-// 
-// * Redistributions of source code must retain the above copyright notice, 
-//   this list of conditions and the following disclaimer. 
-// 
-// * Redistributions in binary form must reproduce the above copyright notice,
-//   this list of conditions and the following disclaimer in the documentation
-//   and/or other materials provided with the distribution. 
-// 
-// * Neither the name of Jaroslaw Kowalski nor the names of its 
-//   contributors may be used to endorse or promote products derived from this
-//   software without specific prior written permission. 
-// 
-// THIS SOFTWARE IS PROVIDED BY THE COPYRIGHT HOLDERS AND CONTRIBUTORS "AS IS"
-// AND ANY EXPRESS OR IMPLIED WARRANTIES, INCLUDING, BUT NOT LIMITED TO, THE 
-// IMPLIED WARRANTIES OF MERCHANTABILITY AND FITNESS FOR A PARTICULAR PURPOSE 
-// ARE DISCLAIMED. IN NO EVENT SHALL THE COPYRIGHT OWNER OR CONTRIBUTORS BE 
-// LIABLE FOR ANY DIRECT, INDIRECT, INCIDENTAL, SPECIAL, EXEMPLARY, OR 
-// CONSEQUENTIAL DAMAGES (INCLUDING, BUT NOT LIMITED TO, PROCUREMENT OF
-// SUBSTITUTE GOODS OR SERVICES; LOSS OF USE, DATA, OR PROFITS; OR BUSINESS 
-// INTERRUPTION) HOWEVER CAUSED AND ON ANY THEORY OF LIABILITY, WHETHER IN 
-// CONTRACT, STRICT LIABILITY, OR TORT (INCLUDING NEGLIGENCE OR OTHERWISE) 
-// ARISING IN ANY WAY OUT OF THE USE OF THIS SOFTWARE, EVEN IF ADVISED OF 
-// THE POSSIBILITY OF SUCH DAMAGE.
-// 
-
-namespace NLog.Targets.Wrappers
-{
-    using System;
-    using System.Collections.Generic;
-    using System.ComponentModel;
-    using System.Threading;
-    using NLog.Common;
-
-    /// <summary>
-    /// A target wrapper that provides asynchronous, buffered execution of target writes.
-    /// </summary>
-    /// <remarks>
-    /// <p>
-    /// Asynchronous target wrapper allows the logger code to execute more quickly, by queueing
-    /// messages and processing them in a separate thread. You should wrap targets
-    /// that spend a non-trivial amount of time in their Write() method with asynchronous
-    /// target to speed up logging.
-    /// </p>
-    /// <p>
-    /// Because asynchronous logging is quite a common scenario, NLog supports a
-    /// shorthand notation for wrapping all targets with AsyncWrapper. Just add async="true" to
-    /// the &lt;targets/&gt; element in the configuration file.
-    /// </p>
-    /// <code lang="XML">
-    /// <![CDATA[
-    /// <targets async="true">
-    ///    ... your targets go here ...
-    /// </targets>
-    /// ]]></code>
-    /// </remarks>
-    /// <example>
-    /// <p>
-    /// To set up the target in the <a href="config.html">configuration file</a>, 
-    /// use the following syntax:
-    /// </p>
-    /// <code lang="XML" source="examples/targets/Configuration File/AsyncWrapper/NLog.config" />
-    /// <p>
-    /// The above examples assume just one target and a single rule. See below for
-    /// a programmatic configuration that's equivalent to the above config file:
-    /// </p>
-    /// <code lang="C#" source="examples/targets/Configuration API/AsyncWrapper/Wrapping File/Example.cs" />
-    /// </example>
-    [Target("AsyncWrapper", IsWrapper = true)]
-    public class AsyncTargetWrapper : WrapperTargetBase
-    {
-        private readonly object inLazyWriterMonitor = new object();
-        private bool flushAll;
-        private Timer lazyWriterTimer;
-
-        /// <summary>
-        /// Initializes a new instance of the <see cref="AsyncTargetWrapper" /> class.
-        /// </summary>
-        public AsyncTargetWrapper()
-        {
-            this.RequestQueue = new AsyncRequestQueue<LogEventInfo>(10000, AsyncTargetWrapperOverflowAction.Discard);
-            this.TimeToSleepBetweenBatches = 50;
-            this.BatchSize = 100;
-        }
-
-        /// <summary>
-        /// Initializes a new instance of the <see cref="AsyncTargetWrapper" /> class.
-        /// </summary>
-        /// <param name="wrappedTarget">The wrapped target.</param>
-        public AsyncTargetWrapper(Target wrappedTarget)
-        {
-            this.RequestQueue = new AsyncRequestQueue<LogEventInfo>(10000, AsyncTargetWrapperOverflowAction.Discard);
-            this.TimeToSleepBetweenBatches = 50;
-            this.BatchSize = 100;
-            this.WrappedTarget = wrappedTarget;
-        }
-
-        /// <summary>
-        /// Initializes a new instance of the <see cref="AsyncTargetWrapper" /> class.
-        /// </summary>
-        /// <param name="wrappedTarget">The wrapped target.</param>
-        /// <param name="queueLimit">Maximum number of requests in the queue.</param>
-        /// <param name="overflowAction">The action to be taken when the queue overflows.</param>
-        public AsyncTargetWrapper(Target wrappedTarget, int queueLimit, AsyncTargetWrapperOverflowAction overflowAction)
-        {
-            this.RequestQueue = new AsyncRequestQueue<LogEventInfo>(10000, AsyncTargetWrapperOverflowAction.Discard);
-            this.TimeToSleepBetweenBatches = 50;
-            this.BatchSize = 100;
-            this.WrappedTarget = wrappedTarget;
-            this.QueueLimit = queueLimit;
-            this.OverflowAction = overflowAction;
-        }
-
-        /// <summary>
-        /// Gets or sets the number of log events that should be processed in a batch
-        /// by the lazy writer thread.
-        /// </summary>
-        /// <docgen category='Buffering Options' order='100' />
-        [DefaultValue(100)]
-        public int BatchSize { get; set; }
-
-        /// <summary>
-        /// Gets or sets the time in milliseconds to sleep between batches.
-        /// </summary>
-        /// <docgen category='Buffering Options' order='100' />
-        [DefaultValue(50)]
-        public int TimeToSleepBetweenBatches { get; set; }
-
-        /// <summary>
-        /// Gets or sets the action to be taken when the lazy writer thread request queue count
-        /// exceeds the set limit.
-        /// </summary>
-<<<<<<< HEAD
-        /// <docgen category="Buffering Options" order="10" />
-        [System.ComponentModel.DefaultValue(100)]
-        public int BatchSize
-=======
-        /// <docgen category='Buffering Options' order='100' />
-        [DefaultValue("Discard")]
-        public AsyncTargetWrapperOverflowAction OverflowAction
->>>>>>> a7083243
-        {
-            get { return this.RequestQueue.OnOverflow; }
-            set { this.RequestQueue.OnOverflow = value; }
-        }
-
-        /// <summary>
-        /// Gets or sets the limit on the number of requests in the lazy writer thread request queue.
-        /// </summary>
-<<<<<<< HEAD
-        /// <docgen category="Buffering Options" order="10" />
-        [System.ComponentModel.DefaultValue(50)]
-        public int TimeToSleepBetweenBatches
-        {
-            get { return _timeToSleepBetweenBatches; }
-            set { _timeToSleepBetweenBatches = value; }
-        }
-
-        private object _inLazyWriterMonitor = new object();
-        private bool _flushAll = false;
-
-        private void LazyWriterTimerCallback(object state)
-=======
-        /// <docgen category='Buffering Options' order='100' />
-        [DefaultValue(10000)]
-        public int QueueLimit
->>>>>>> a7083243
-        {
-            get { return this.RequestQueue.RequestLimit; }
-            set { this.RequestQueue.RequestLimit = value; }
-        }
-
-        /// <summary>
-        /// Gets the queue of lazy writer thread requests.
-        /// </summary>
-        protected AsyncRequestQueue<LogEventInfo> RequestQueue { get; private set; }
-
-        /// <summary>
-        /// Waits for the lazy writer thread to finish writing messages.
-        /// </summary>
-        /// <param name="timeout">Maximum time to allow for the flush. Any messages after that time will be discarded.</param>
-        public override void Flush(TimeSpan timeout)
-        {
-            this.lazyWriterTimer.Change(Timeout.Infinite, Timeout.Infinite);
-            lock (this.inLazyWriterMonitor)
-            {
-                this.flushAll = true;
-                this.LazyWriterTimerCallback(null);
-            }
-
-            this.lazyWriterTimer.Change(this.TimeToSleepBetweenBatches, this.TimeToSleepBetweenBatches);
-        }
-
-        /// <summary>
-        /// Closes the target by stopping the lazy writer thread.
-        /// </summary>
-<<<<<<< HEAD
-        /// <docgen category="Buffering Options" order="10" />
-        [System.ComponentModel.DefaultValue("Discard")]
-        public AsyncTargetWrapperOverflowAction OverflowAction
-=======
-        protected override void Close()
->>>>>>> a7083243
-        {
-            this.StopLazyWriterThread();
-            base.Close();
-        }
-
-        /// <summary>
-        /// Initializes the target by starting the lazy writer thread.
-        /// </summary>
-<<<<<<< HEAD
-        /// <docgen category="Buffering Options" order="10" />
-        [System.ComponentModel.DefaultValue(10000)]
-        public int QueueLimit
-=======
-        protected override void Initialize()
->>>>>>> a7083243
-        {
-            base.Initialize();
-            this.StartLazyWriterTimer();
-        }
-
-        /// <summary>
-        /// Starts the lazy writer thread which periodically writes
-        /// queued log messages.
-        /// </summary>
-        protected virtual void StartLazyWriterTimer()
-        {
-            this.RequestQueue.Clear();
-            InternalLogger.Debug("Starting lazy writer timer...");
-            this.lazyWriterTimer = new Timer(this.LazyWriterTimerCallback, null, 0, this.TimeToSleepBetweenBatches);
-        }
-
-        /// <summary>
-        /// Starts the lazy writer thread.
-        /// </summary>
-        protected virtual void StopLazyWriterThread()
-        {
-            if (this.lazyWriterTimer == null)
-            {
-                return;
-            }
-
-            this.Flush();
-            this.lazyWriterTimer.Change(0, 0);
-            this.lazyWriterTimer.Dispose();
-            this.lazyWriterTimer = null;
-
-            this.RequestQueue.Clear();
-        }
-
-        /// <summary>
-        /// Adds the log event to asynchronous queue to be processed by 
-        /// the lazy writer thread.
-        /// </summary>
-        /// <param name="logEvent">The log event.</param>
-        /// <remarks>
-        /// The <see cref="Target.PrecalculateVolatileLayouts"/> is called
-        /// to ensure that the log event can be processed in another thread.
-        /// </remarks>
-        protected override void Write(LogEventInfo logEvent)
-        {
-            this.PrecalculateVolatileLayouts(logEvent);
-            this.RequestQueue.Enqueue(logEvent);
-        }
-
-        private void LazyWriterTimerCallback(object state)
-        {
-            lock (this.inLazyWriterMonitor)
-            {
-                try
-                {
-                    do
-                    {
-                        List<LogEventInfo> pendingRequests = this.RequestQueue.DequeueBatch(this.BatchSize);
-
-                        try
-                        {
-                            if (pendingRequests.Count == 0)
-                            {
-                                break;
-                            }
-
-                            this.WrappedTarget.WriteLogEvents(pendingRequests.ToArray());
-                        }
-                        finally
-                        {
-                            this.RequestQueue.BatchProcessed(pendingRequests);
-                        }
-                    }
-                    while (this.flushAll);
-                }
-                catch (Exception ex)
-                {
-                    InternalLogger.Error("Error in lazy writer timer procedure: {0}", ex);
-                }
-            }
-        }
-    }
+// 
+// Copyright (c) 2004-2010 Jaroslaw Kowalski <jaak@jkowalski.net>
+// 
+// All rights reserved.
+// 
+// Redistribution and use in source and binary forms, with or without 
+// modification, are permitted provided that the following conditions 
+// are met:
+// 
+// * Redistributions of source code must retain the above copyright notice, 
+//   this list of conditions and the following disclaimer. 
+// 
+// * Redistributions in binary form must reproduce the above copyright notice,
+//   this list of conditions and the following disclaimer in the documentation
+//   and/or other materials provided with the distribution. 
+// 
+// * Neither the name of Jaroslaw Kowalski nor the names of its 
+//   contributors may be used to endorse or promote products derived from this
+//   software without specific prior written permission. 
+// 
+// THIS SOFTWARE IS PROVIDED BY THE COPYRIGHT HOLDERS AND CONTRIBUTORS "AS IS"
+// AND ANY EXPRESS OR IMPLIED WARRANTIES, INCLUDING, BUT NOT LIMITED TO, THE 
+// IMPLIED WARRANTIES OF MERCHANTABILITY AND FITNESS FOR A PARTICULAR PURPOSE 
+// ARE DISCLAIMED. IN NO EVENT SHALL THE COPYRIGHT OWNER OR CONTRIBUTORS BE 
+// LIABLE FOR ANY DIRECT, INDIRECT, INCIDENTAL, SPECIAL, EXEMPLARY, OR 
+// CONSEQUENTIAL DAMAGES (INCLUDING, BUT NOT LIMITED TO, PROCUREMENT OF
+// SUBSTITUTE GOODS OR SERVICES; LOSS OF USE, DATA, OR PROFITS; OR BUSINESS 
+// INTERRUPTION) HOWEVER CAUSED AND ON ANY THEORY OF LIABILITY, WHETHER IN 
+// CONTRACT, STRICT LIABILITY, OR TORT (INCLUDING NEGLIGENCE OR OTHERWISE) 
+// ARISING IN ANY WAY OUT OF THE USE OF THIS SOFTWARE, EVEN IF ADVISED OF 
+// THE POSSIBILITY OF SUCH DAMAGE.
+// 
+
+namespace NLog.Targets.Wrappers
+{
+    using System;
+    using System.Collections.Generic;
+    using System.ComponentModel;
+    using System.Threading;
+    using NLog.Common;
+
+    /// <summary>
+    /// A target wrapper that provides asynchronous, buffered execution of target writes.
+    /// </summary>
+    /// <remarks>
+    /// <p>
+    /// Asynchronous target wrapper allows the logger code to execute more quickly, by queueing
+    /// messages and processing them in a separate thread. You should wrap targets
+    /// that spend a non-trivial amount of time in their Write() method with asynchronous
+    /// target to speed up logging.
+    /// </p>
+    /// <p>
+    /// Because asynchronous logging is quite a common scenario, NLog supports a
+    /// shorthand notation for wrapping all targets with AsyncWrapper. Just add async="true" to
+    /// the &lt;targets/&gt; element in the configuration file.
+    /// </p>
+    /// <code lang="XML">
+    /// <![CDATA[
+    /// <targets async="true">
+    ///    ... your targets go here ...
+    /// </targets>
+    /// ]]></code>
+    /// </remarks>
+    /// <example>
+    /// <p>
+    /// To set up the target in the <a href="config.html">configuration file</a>, 
+    /// use the following syntax:
+    /// </p>
+    /// <code lang="XML" source="examples/targets/Configuration File/AsyncWrapper/NLog.config" />
+    /// <p>
+    /// The above examples assume just one target and a single rule. See below for
+    /// a programmatic configuration that's equivalent to the above config file:
+    /// </p>
+    /// <code lang="C#" source="examples/targets/Configuration API/AsyncWrapper/Wrapping File/Example.cs" />
+    /// </example>
+    [Target("AsyncWrapper", IsWrapper = true)]
+    public class AsyncTargetWrapper : WrapperTargetBase
+    {
+        private readonly object inLazyWriterMonitor = new object();
+        private bool flushAll;
+        private Timer lazyWriterTimer;
+
+        /// <summary>
+        /// Initializes a new instance of the <see cref="AsyncTargetWrapper" /> class.
+        /// </summary>
+        public AsyncTargetWrapper()
+        {
+            this.RequestQueue = new AsyncRequestQueue<LogEventInfo>(10000, AsyncTargetWrapperOverflowAction.Discard);
+            this.TimeToSleepBetweenBatches = 50;
+            this.BatchSize = 100;
+        }
+
+        /// <summary>
+        /// Initializes a new instance of the <see cref="AsyncTargetWrapper" /> class.
+        /// </summary>
+        /// <param name="wrappedTarget">The wrapped target.</param>
+        public AsyncTargetWrapper(Target wrappedTarget)
+        {
+            this.RequestQueue = new AsyncRequestQueue<LogEventInfo>(10000, AsyncTargetWrapperOverflowAction.Discard);
+            this.TimeToSleepBetweenBatches = 50;
+            this.BatchSize = 100;
+            this.WrappedTarget = wrappedTarget;
+        }
+
+        /// <summary>
+        /// Initializes a new instance of the <see cref="AsyncTargetWrapper" /> class.
+        /// </summary>
+        /// <param name="wrappedTarget">The wrapped target.</param>
+        /// <param name="queueLimit">Maximum number of requests in the queue.</param>
+        /// <param name="overflowAction">The action to be taken when the queue overflows.</param>
+        public AsyncTargetWrapper(Target wrappedTarget, int queueLimit, AsyncTargetWrapperOverflowAction overflowAction)
+        {
+            this.RequestQueue = new AsyncRequestQueue<LogEventInfo>(10000, AsyncTargetWrapperOverflowAction.Discard);
+            this.TimeToSleepBetweenBatches = 50;
+            this.BatchSize = 100;
+            this.WrappedTarget = wrappedTarget;
+            this.QueueLimit = queueLimit;
+            this.OverflowAction = overflowAction;
+        }
+
+        /// <summary>
+        /// Gets or sets the number of log events that should be processed in a batch
+        /// by the lazy writer thread.
+        /// </summary>
+        /// <docgen category='Buffering Options' order='100' />
+        [DefaultValue(100)]
+        public int BatchSize { get; set; }
+
+        /// <summary>
+        /// Gets or sets the time in milliseconds to sleep between batches.
+        /// </summary>
+        /// <docgen category='Buffering Options' order='100' />
+        [DefaultValue(50)]
+        public int TimeToSleepBetweenBatches { get; set; }
+
+        /// <summary>
+        /// Gets or sets the action to be taken when the lazy writer thread request queue count
+        /// exceeds the set limit.
+        /// </summary>
+        /// <docgen category='Buffering Options' order='100' />
+        [DefaultValue("Discard")]
+        public AsyncTargetWrapperOverflowAction OverflowAction
+        {
+            get { return this.RequestQueue.OnOverflow; }
+            set { this.RequestQueue.OnOverflow = value; }
+        }
+
+        /// <summary>
+        /// Gets or sets the limit on the number of requests in the lazy writer thread request queue.
+        /// </summary>
+        /// <docgen category='Buffering Options' order='100' />
+        [DefaultValue(10000)]
+        public int QueueLimit
+        {
+            get { return this.RequestQueue.RequestLimit; }
+            set { this.RequestQueue.RequestLimit = value; }
+        }
+
+        /// <summary>
+        /// Gets the queue of lazy writer thread requests.
+        /// </summary>
+        protected AsyncRequestQueue<LogEventInfo> RequestQueue { get; private set; }
+
+        /// <summary>
+        /// Waits for the lazy writer thread to finish writing messages.
+        /// </summary>
+        /// <param name="timeout">Maximum time to allow for the flush. Any messages after that time will be discarded.</param>
+        public override void Flush(TimeSpan timeout)
+        {
+            this.lazyWriterTimer.Change(Timeout.Infinite, Timeout.Infinite);
+            lock (this.inLazyWriterMonitor)
+            {
+                this.flushAll = true;
+                this.LazyWriterTimerCallback(null);
+            }
+
+            this.lazyWriterTimer.Change(this.TimeToSleepBetweenBatches, this.TimeToSleepBetweenBatches);
+        }
+
+        /// <summary>
+        /// Closes the target by stopping the lazy writer thread.
+        /// </summary>
+        protected override void Close()
+        {
+            this.StopLazyWriterThread();
+            base.Close();
+        }
+
+        /// <summary>
+        /// Initializes the target by starting the lazy writer thread.
+        /// </summary>
+        protected override void Initialize()
+        {
+            base.Initialize();
+            this.StartLazyWriterTimer();
+        }
+
+        /// <summary>
+        /// Starts the lazy writer thread which periodically writes
+        /// queued log messages.
+        /// </summary>
+        protected virtual void StartLazyWriterTimer()
+        {
+            this.RequestQueue.Clear();
+            InternalLogger.Debug("Starting lazy writer timer...");
+            this.lazyWriterTimer = new Timer(this.LazyWriterTimerCallback, null, 0, this.TimeToSleepBetweenBatches);
+        }
+
+        /// <summary>
+        /// Starts the lazy writer thread.
+        /// </summary>
+        protected virtual void StopLazyWriterThread()
+        {
+            if (this.lazyWriterTimer == null)
+            {
+                return;
+            }
+
+            this.Flush();
+            this.lazyWriterTimer.Change(0, 0);
+            this.lazyWriterTimer.Dispose();
+            this.lazyWriterTimer = null;
+
+            this.RequestQueue.Clear();
+        }
+
+        /// <summary>
+        /// Adds the log event to asynchronous queue to be processed by 
+        /// the lazy writer thread.
+        /// </summary>
+        /// <param name="logEvent">The log event.</param>
+        /// <remarks>
+        /// The <see cref="Target.PrecalculateVolatileLayouts"/> is called
+        /// to ensure that the log event can be processed in another thread.
+        /// </remarks>
+        protected override void Write(LogEventInfo logEvent)
+        {
+            this.PrecalculateVolatileLayouts(logEvent);
+            this.RequestQueue.Enqueue(logEvent);
+        }
+
+        private void LazyWriterTimerCallback(object state)
+        {
+            lock (this.inLazyWriterMonitor)
+            {
+                try
+                {
+                    do
+                    {
+                        List<LogEventInfo> pendingRequests = this.RequestQueue.DequeueBatch(this.BatchSize);
+
+                        try
+                        {
+                            if (pendingRequests.Count == 0)
+                            {
+                                break;
+                            }
+
+                            this.WrappedTarget.WriteLogEvents(pendingRequests.ToArray());
+                        }
+                        finally
+                        {
+                            this.RequestQueue.BatchProcessed(pendingRequests);
+                        }
+                    }
+                    while (this.flushAll);
+                }
+                catch (Exception ex)
+                {
+                    InternalLogger.Error("Error in lazy writer timer procedure: {0}", ex);
+                }
+            }
+        }
+    }
 }