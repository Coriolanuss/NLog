--- conflicted
+++ resolved
@@ -126,7 +126,7 @@
                 {
                     if (!this.IsInitialized)
                         logEvents[i].Continuation(null);
-                    else 
+                    else
                         this.WriteAsyncThreadSafe(logEvents[i]);
                 }
             }
@@ -156,49 +156,40 @@
             int counter = 0;
 
             continuation = ex =>
-            {
-                if (ex == null)
                 {
-                    logEvent.Continuation(null);
-                    return;
-                }
+                    if (ex == null)
+                    {
+                        logEvent.Continuation(null);
+                        return;
+                    }
 
-                int retryNumber = Interlocked.Increment(ref counter);
-                InternalLogger.Warn("Error while writing to '{0}': {1}. Try {2}/{3}", this.WrappedTarget, ex, retryNumber, this.RetryCount);
+                    int retryNumber = Interlocked.Increment(ref counter);
+                    InternalLogger.Warn("Error while writing to '{0}': {1}. Try {2}/{3}", this.WrappedTarget, ex, retryNumber, this.RetryCount);
 
-                // exceeded retry count
-                if (retryNumber >= this.RetryCount)
-                {
-                    InternalLogger.Warn("Too many retries. Aborting.");
-                    logEvent.Continuation(ex);
-                    return;
-                }
-
-                // sleep and try again (Check every 100 ms if target have been closed)
-                for (int i = 0; i < this.RetryDelayMilliseconds;)
-                {
-                    int retryDelay = Math.Min(100, this.RetryDelayMilliseconds - i);
-                    Thread.Sleep(retryDelay);
-                    i += retryDelay;
-                    if (!IsInitialized)
+                    // exceeded retry count
+                    if (retryNumber >= this.RetryCount)
                     {
-                        InternalLogger.Warn("Target closed. Aborting.");
+                        InternalLogger.Warn("Too many retries. Aborting.");
                         logEvent.Continuation(ex);
                         return;
                     }
-                }
 
-<<<<<<< HEAD
-                    // sleep and try again
-#if !NETSTANDARD
-                    Thread.Sleep(this.RetryDelayMilliseconds);
-#endif
+                    // sleep and try again (Check every 100 ms if target have been closed)
+                    for (int i = 0; i < this.RetryDelayMilliseconds;)
+                    {
+                        int retryDelay = Math.Min(100, this.RetryDelayMilliseconds - i);
+                        Thread.Sleep(retryDelay);
+                        i += retryDelay;
+                        if (!IsInitialized)
+                        {
+                            InternalLogger.Warn("Target closed. Aborting.");
+                            logEvent.Continuation(ex);
+                            return;
+                        }
+                    }
+
                     this.WrappedTarget.WriteAsyncLogEvent(logEvent.LogEvent.WithContinuation(continuation));
                 };
-=======
-                this.WrappedTarget.WriteAsyncLogEvent(logEvent.LogEvent.WithContinuation(continuation));
-            };
->>>>>>> 29f87343
 
             this.WrappedTarget.WriteAsyncLogEvent(logEvent.LogEvent.WithContinuation(continuation));
         }
