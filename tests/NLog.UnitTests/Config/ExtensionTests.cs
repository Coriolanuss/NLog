--- conflicted
+++ resolved
@@ -31,16 +31,13 @@
 // THE POSSIBILITY OF SUCH DAMAGE.
 // 
 
-<<<<<<< HEAD
 #if !NETSTANDARD && !NETSTANDARD_1plus
-=======
 using System;
 using System.Text.RegularExpressions;
 using NLog.Common;
 using NLog.Config;
 using Xunit.Extensions;
 
->>>>>>> 7c1d3a46
 namespace NLog.UnitTests.Config
 {
     using System.IO;
@@ -54,7 +51,7 @@
     {
         private string extensionAssemblyName1 = "SampleExtensions";
         private string extensionAssemblyFullPath1 = Path.GetFullPath("SampleExtensions.dll");
-
+        
         [Fact]
         public void ExtensionTest1()
         {
@@ -86,7 +83,7 @@
 
             Target myTarget = configuration.FindTargetByName("t");
             Assert.Equal("MyExtensionNamespace.MyTarget", myTarget.GetType().FullName);
-
+            
             var d1Target = (DebugTarget)configuration.FindTargetByName("d1");
             var layout = d1Target.Layout as SimpleLayout;
             Assert.NotNull(layout);
@@ -295,7 +292,7 @@
                 <add type='some_type_that_doesnt_exist'/>
 </extensions>
 </nlog>";
-            Assert.Throws<NLogConfigurationException>(() => CreateConfigurationFromString(configXml));
+            Assert.Throws<NLogConfigurationException>(()=>CreateConfigurationFromString(configXml));
         }
 
         [Fact]
@@ -382,7 +379,7 @@
             {
 
 
-                var configuration = CreateConfigurationFromString(@"
+            var configuration = CreateConfigurationFromString(@"
 <nlog throwExceptions='true'>
     <targets>
         <target name='t' type='AutoLoadTarget' />
@@ -394,15 +391,16 @@
     </rules>
 </nlog>");
 
-                var autoLoadedTarget = configuration.FindTargetByName("t");
-                Assert.Equal("NLogAutloadExtension.AutoLoadTarget", autoLoadedTarget.GetType().FullName);
-            }
+            var autoLoadedTarget = configuration.FindTargetByName("t");
+            Assert.Equal("NLogAutloadExtension.AutoLoadTarget", autoLoadedTarget.GetType().FullName);
+        }
             finally
             {
                 ConfigurationItemFactory.Default.Clear();
                 ConfigurationItemFactory.Default = null; //build new factory next time
-            }
-        }
+#endif
+    }
+}
 
         [Theory]
         [InlineData(true)]
@@ -493,7 +491,6 @@
                 InternalLogger.LogWriter = null;
             }
         }
-#endif
     }
 }
 #endif