--- conflicted
+++ resolved
@@ -31,17 +31,13 @@
 // THE POSSIBILITY OF SUCH DAMAGE.
 // 
 
-<<<<<<< HEAD
-#if !NETSTANDARD && !NETSTANDARD_1plus
+#if !NETSTANDARD
 using System;
 using System.Text.RegularExpressions;
 using NLog.Common;
 using NLog.Config;
 using Xunit.Extensions;
 
-=======
-#if !NETSTANDARD
->>>>>>> aeb145dd
 namespace NLog.UnitTests.Config
 {
     using System.IO;
@@ -397,14 +393,11 @@
             var autoLoadedTarget = configuration.FindTargetByName("t");
             Assert.Equal("NLogAutloadExtension.AutoLoadTarget", autoLoadedTarget.GetType().FullName);
         }
-<<<<<<< HEAD
             finally
             {
                 ConfigurationItemFactory.Default.Clear();
                 ConfigurationItemFactory.Default = null; //build new factory next time
-#endif
-=======
->>>>>>> aeb145dd
+            }
     }
 }
 
