// 
// Copyright (c) 2004-2016 Jaroslaw Kowalski <jaak@jkowalski.net>, Kim Christensen, Julian Verdurmen
// 
// All rights reserved.
// 
// Redistribution and use in source and binary forms, with or without 
// modification, are permitted provided that the following conditions 
// are met:
// 
// * Redistributions of source code must retain the above copyright notice, 
//   this list of conditions and the following disclaimer. 
// 
// * Redistributions in binary form must reproduce the above copyright notice,
//   this list of conditions and the following disclaimer in the documentation
//   and/or other materials provided with the distribution. 
// 
// * Neither the name of Jaroslaw Kowalski nor the names of its 
//   contributors may be used to endorse or promote products derived from this
//   software without specific prior written permission. 
// 
// THIS SOFTWARE IS PROVIDED BY THE COPYRIGHT HOLDERS AND CONTRIBUTORS "AS IS"
// AND ANY EXPRESS OR IMPLIED WARRANTIES, INCLUDING, BUT NOT LIMITED TO, THE 
// IMPLIED WARRANTIES OF MERCHANTABILITY AND FITNESS FOR A PARTICULAR PURPOSE 
// ARE DISCLAIMED. IN NO EVENT SHALL THE COPYRIGHT OWNER OR CONTRIBUTORS BE 
// LIABLE FOR ANY DIRECT, INDIRECT, INCIDENTAL, SPECIAL, EXEMPLARY, OR 
// CONSEQUENTIAL DAMAGES (INCLUDING, BUT NOT LIMITED TO, PROCUREMENT OF
// SUBSTITUTE GOODS OR SERVICES; LOSS OF USE, DATA, OR PROFITS; OR BUSINESS 
// INTERRUPTION) HOWEVER CAUSED AND ON ANY THEORY OF LIABILITY, WHETHER IN 
// CONTRACT, STRICT LIABILITY, OR TORT (INCLUDING NEGLIGENCE OR OTHERWISE) 
// ARISING IN ANY WAY OUT OF THE USE OF THIS SOFTWARE, EVEN IF ADVISED OF 
// THE POSSIBILITY OF SUCH DAMAGE.
// 

#if !NETSTANDARD && !NETSTANDARD_1plus
namespace NLog.UnitTests.Config
{
    using System.IO;
    using MyExtensionNamespace;
    using NLog.Filters;
    using NLog.Layouts;
    using NLog.Targets;
    using Xunit;

    public class ExtensionTests : NLogTestBase
    {
        private string extensionAssemblyName1 = "SampleExtensions";
        private string extensionAssemblyFullPath1 = Path.GetFullPath("SampleExtensions.dll");
        
        [Fact]
        public void ExtensionTest1()
        {
            Assert.NotNull(typeof(FooLayout));

            var configuration = CreateConfigurationFromString(@"
<nlog throwExceptions='true'>
    <extensions>
        <add assemblyFile='" + this.extensionAssemblyFullPath1 + @"' />
    </extensions>

    <targets>
        <target name='t' type='MyTarget' />
        <target name='d1' type='Debug' layout='${foo}' />
        <target name='d2' type='Debug'>
            <layout type='FooLayout' x='1'>
            </layout>
        </target>
    </targets>

    <rules>
      <logger name='*' writeTo='t'>
        <filters>
           <whenFoo x='44' action='Ignore' />
        </filters>
      </logger>
    </rules>
</nlog>");

            Target myTarget = configuration.FindTargetByName("t");
            Assert.Equal("MyExtensionNamespace.MyTarget", myTarget.GetType().FullName);
            
            var d1Target = (DebugTarget)configuration.FindTargetByName("d1");
            var layout = d1Target.Layout as SimpleLayout;
            Assert.NotNull(layout);
            Assert.Equal(1, layout.Renderers.Count);
            Assert.Equal("MyExtensionNamespace.FooLayoutRenderer", layout.Renderers[0].GetType().FullName);

            var d2Target = (DebugTarget)configuration.FindTargetByName("d2");
            Assert.Equal("MyExtensionNamespace.FooLayout", d2Target.Layout.GetType().FullName);

            Assert.Equal(1, configuration.LoggingRules[0].Filters.Count);
            Assert.Equal("MyExtensionNamespace.WhenFooFilter", configuration.LoggingRules[0].Filters[0].GetType().FullName);
        }

        [Fact]
        public void ExtensionTest2()
        {
            var configuration = CreateConfigurationFromString(@"
<nlog throwExceptions='true'>
    <extensions>
        <add assembly='" + this.extensionAssemblyName1 + @"' />
    </extensions>

    <targets>
        <target name='t' type='MyTarget' />
        <target name='d1' type='Debug' layout='${foo}' />
        <target name='d2' type='Debug'>
            <layout type='FooLayout' x='1'>
            </layout>
        </target>
    </targets>

    <rules>
      <logger name='*' writeTo='t'>
        <filters>
           <whenFoo x='44' action='Ignore' />
           <when condition='myrandom(10)==3' action='Log' />
        </filters>
      </logger>
    </rules>
</nlog>");

            Target myTarget = configuration.FindTargetByName("t");
            Assert.Equal("MyExtensionNamespace.MyTarget", myTarget.GetType().FullName);

            var d1Target = (DebugTarget)configuration.FindTargetByName("d1");
            var layout = d1Target.Layout as SimpleLayout;
            Assert.NotNull(layout);
            Assert.Equal(1, layout.Renderers.Count);
            Assert.Equal("MyExtensionNamespace.FooLayoutRenderer", layout.Renderers[0].GetType().FullName);

            var d2Target = (DebugTarget)configuration.FindTargetByName("d2");
            Assert.Equal("MyExtensionNamespace.FooLayout", d2Target.Layout.GetType().FullName);

            Assert.Equal(2, configuration.LoggingRules[0].Filters.Count);
            Assert.Equal("MyExtensionNamespace.WhenFooFilter", configuration.LoggingRules[0].Filters[0].GetType().FullName);
            var cbf = configuration.LoggingRules[0].Filters[1] as ConditionBasedFilter;
            Assert.NotNull(cbf);
            Assert.Equal("(myrandom(10) == 3)", cbf.Condition.ToString());
        }

        [Fact]
        public void ExtensionWithPrefixTest()
        {
            var configuration = CreateConfigurationFromString(@"
<nlog throwExceptions='true'>
    <extensions>
        <add prefix='myprefix' assemblyFile='" + this.extensionAssemblyFullPath1 + @"' />
    </extensions>

    <targets>
        <target name='t' type='myprefix.MyTarget' />
        <target name='d1' type='Debug' layout='${myprefix.foo}' />
        <target name='d2' type='Debug'>
            <layout type='myprefix.FooLayout' x='1'>
            </layout>
        </target>
    </targets>

    <rules>
      <logger name='*' writeTo='t'>
        <filters>
           <myprefix.whenFoo x='44' action='Ignore' />
        </filters>
      </logger>
    </rules>
</nlog>");

            Target myTarget = configuration.FindTargetByName("t");
            Assert.Equal("MyExtensionNamespace.MyTarget", myTarget.GetType().FullName);

            var d1Target = (DebugTarget)configuration.FindTargetByName("d1");
            var layout = d1Target.Layout as SimpleLayout;
            Assert.NotNull(layout);
            Assert.Equal(1, layout.Renderers.Count);
            Assert.Equal("MyExtensionNamespace.FooLayoutRenderer", layout.Renderers[0].GetType().FullName);

            var d2Target = (DebugTarget)configuration.FindTargetByName("d2");
            Assert.Equal("MyExtensionNamespace.FooLayout", d2Target.Layout.GetType().FullName);

            Assert.Equal(1, configuration.LoggingRules[0].Filters.Count);
            Assert.Equal("MyExtensionNamespace.WhenFooFilter", configuration.LoggingRules[0].Filters[0].GetType().FullName);
        }

        [Fact]
        public void ExtensionTest4()
        {
            Assert.NotNull(typeof(FooLayout));

            var configuration = CreateConfigurationFromString(@"
<nlog throwExceptions='true'>
    <extensions>
        <add type='" + typeof(MyTarget).AssemblyQualifiedName + @"' />
        <add type='" + typeof(FooLayout).AssemblyQualifiedName + @"' />
        <add type='" + typeof(FooLayoutRenderer).AssemblyQualifiedName + @"' />
        <add type='" + typeof(WhenFooFilter).AssemblyQualifiedName + @"' />
    </extensions>

    <targets>
        <target name='t' type='MyTarget' />
        <target name='d1' type='Debug' layout='${foo}' />
        <target name='d2' type='Debug'>
            <layout type='FooLayout' x='1'>
            </layout>
        </target>
    </targets>

    <rules>
      <logger name='*' writeTo='t'>
        <filters>
           <whenFoo x='44' action='Ignore' />
        </filters>
      </logger>
    </rules>
</nlog>");

            Target myTarget = configuration.FindTargetByName("t");
            Assert.Equal("MyExtensionNamespace.MyTarget", myTarget.GetType().FullName);

            var d1Target = (DebugTarget)configuration.FindTargetByName("d1");
            var layout = d1Target.Layout as SimpleLayout;
            Assert.NotNull(layout);
            Assert.Equal(1, layout.Renderers.Count);
            Assert.Equal("MyExtensionNamespace.FooLayoutRenderer", layout.Renderers[0].GetType().FullName);

            var d2Target = (DebugTarget)configuration.FindTargetByName("d2");
            Assert.Equal("MyExtensionNamespace.FooLayout", d2Target.Layout.GetType().FullName);

            Assert.Equal(1, configuration.LoggingRules[0].Filters.Count);
            Assert.Equal("MyExtensionNamespace.WhenFooFilter", configuration.LoggingRules[0].Filters[0].GetType().FullName);
        }


        [Fact]
        public void ExtensionTest_extensions_not_top_and_used()
        {
            Assert.NotNull(typeof(FooLayout));

            var configuration = CreateConfigurationFromString(@"
<nlog throwExceptions='true'>
    
    <targets>
        <target name='t' type='MyTarget' />
        <target name='d1' type='Debug' layout='${foo}' />
        <target name='d2' type='Debug'>
            <layout type='FooLayout' x='1'>
            </layout>
        </target>
    </targets>

    <rules>
      <logger name='*' writeTo='t'>
        <filters>
           <whenFoo x='44' action='Ignore' />
        </filters>
      </logger>
    </rules>

<extensions>
        <add assemblyFile='" + this.extensionAssemblyFullPath1 + @"' />
    </extensions>

</nlog>");

            Target myTarget = configuration.FindTargetByName("t");
            Assert.Equal("MyExtensionNamespace.MyTarget", myTarget.GetType().FullName);

            var d1Target = (DebugTarget)configuration.FindTargetByName("d1");
            var layout = d1Target.Layout as SimpleLayout;
            Assert.NotNull(layout);
            Assert.Equal(1, layout.Renderers.Count);
            Assert.Equal("MyExtensionNamespace.FooLayoutRenderer", layout.Renderers[0].GetType().FullName);

            var d2Target = (DebugTarget)configuration.FindTargetByName("d2");
            Assert.Equal("MyExtensionNamespace.FooLayout", d2Target.Layout.GetType().FullName);

            Assert.Equal(1, configuration.LoggingRules[0].Filters.Count);
            Assert.Equal("MyExtensionNamespace.WhenFooFilter", configuration.LoggingRules[0].Filters[0].GetType().FullName);
        }

        [Fact]
        public void ExtensionShouldThrowNLogConfiguratonExceptionWhenRegisteringInvalidType()
        {
            var configXml = @"
<nlog throwConfigExceptions='true'>
    <extensions>
                <add type='some_type_that_doesnt_exist'/>
</extensions>
</nlog>";
            Assert.Throws<NLogConfigurationException>(()=>CreateConfigurationFromString(configXml));
        }

        [Fact]
        public void ExtensionShouldThrowNLogConfiguratonExceptionWhenRegisteringInvalidAssembly()
        {
            var configXml = @"
<nlog throwConfigExceptions='true'>
    <extensions>
        <add assembly='some_assembly_that_doesnt_exist'/>
    </extensions>
</nlog>";
            Assert.Throws<NLogConfigurationException>(() => CreateConfigurationFromString(configXml));
        }

        [Fact]
        public void ExtensionShouldThrowNLogConfiguratonExceptionWhenRegisteringInvalidAssemblyFile()
        {
            var configXml = @"
<nlog throwConfigExceptions='true'>
    <extensions>
                <add assemblyfile='some_file_that_doesnt_exist'/>
</extensions>
</nlog>";
            Assert.Throws<NLogConfigurationException>(() => CreateConfigurationFromString(configXml));
        }

        [Fact]
        public void ExtensionShouldNotThrowWhenRegisteringInvalidTypeIfThrowConfigExceptionsFalse()
        {
            var configXml = @"
<nlog throwConfigExceptions='false'>
    <extensions>
                <add type='some_type_that_doesnt_exist'/>
                <add assembly='NLog'/>
</extensions>
</nlog>";
            CreateConfigurationFromString(configXml);
        }

        [Fact]
        public void ExtensionShouldNotThrowWhenRegisteringInvalidAssemblyIfThrowConfigExceptionsFalse()
        {
            var configXml = @"
<nlog throwConfigExceptions='false'>
    <extensions>
        <add assembly='some_assembly_that_doesnt_exist'/>
    </extensions>
</nlog>";
            CreateConfigurationFromString(configXml);
        }

        [Fact]
        public void ExtensionShouldNotThrowWhenRegisteringInvalidAssemblyFileIfThrowConfigExceptionsFalse()
        {
            var configXml = @"
<nlog throwConfigExceptions='false'>
    <extensions>
                <add assemblyfile='some_file_that_doesnt_exist'/>
</extensions>
</nlog>";
            CreateConfigurationFromString(configXml);
        }


        [Fact]
        public void CustomXmlNamespaceTest()
        {
            var configuration = CreateConfigurationFromString(@"
<nlog throwExceptions='true' xmlns:foo='http://bar'>
    <targets>
        <target name='d' type='foo:Debug' />
    </targets>
</nlog>");

            var d1Target = (DebugTarget)configuration.FindTargetByName("d");
            Assert.NotNull(d1Target);
        }

<<<<<<< HEAD
#if !SILVERLIGHT && !NETSTANDARD && !NETSTANDARD_1plus
=======
>>>>>>> d99f718f
        [Fact]
        public void Extension_should_be_auto_loaded_when_following_NLog_dll_format()
        {
            var configuration = CreateConfigurationFromString(@"
<nlog throwExceptions='true'>
    <targets>
        <target name='t' type='AutoLoadTarget' />
    </targets>

    <rules>
      <logger name='*' writeTo='t'>
      </logger>
    </rules>
</nlog>");

            var autoLoadedTarget = configuration.FindTargetByName("t");
            Assert.Equal("NLogAutloadExtension.AutoLoadTarget", autoLoadedTarget.GetType().FullName);
        }
    }
}
#endif<|MERGE_RESOLUTION|>--- conflicted
+++ resolved
@@ -365,10 +365,7 @@
             Assert.NotNull(d1Target);
         }
 
-<<<<<<< HEAD
-#if !SILVERLIGHT && !NETSTANDARD && !NETSTANDARD_1plus
-=======
->>>>>>> d99f718f
+#if !NETSTANDARD && !NETSTANDARD_1plus
         [Fact]
         public void Extension_should_be_auto_loaded_when_following_NLog_dll_format()
         {
@@ -387,6 +384,7 @@
             var autoLoadedTarget = configuration.FindTargetByName("t");
             Assert.Equal("NLogAutloadExtension.AutoLoadTarget", autoLoadedTarget.GetType().FullName);
         }
+#endif
     }
 }
 #endif