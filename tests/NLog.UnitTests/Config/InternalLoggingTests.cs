// 
// Copyright (c) 2004-2011 Jaroslaw Kowalski <jaak@jkowalski.net>
// 
// All rights reserved.
// 
// Redistribution and use in source and binary forms, with or without 
// modification, are permitted provided that the following conditions 
// are met:
// 
// * Redistributions of source code must retain the above copyright notice, 
//   this list of conditions and the following disclaimer. 
// 
// * Redistributions in binary form must reproduce the above copyright notice,
//   this list of conditions and the following disclaimer in the documentation
//   and/or other materials provided with the distribution. 
// 
// * Neither the name of Jaroslaw Kowalski nor the names of its 
//   contributors may be used to endorse or promote products derived from this
//   software without specific prior written permission. 
// 
// THIS SOFTWARE IS PROVIDED BY THE COPYRIGHT HOLDERS AND CONTRIBUTORS "AS IS"
// AND ANY EXPRESS OR IMPLIED WARRANTIES, INCLUDING, BUT NOT LIMITED TO, THE 
// IMPLIED WARRANTIES OF MERCHANTABILITY AND FITNESS FOR A PARTICULAR PURPOSE 
// ARE DISCLAIMED. IN NO EVENT SHALL THE COPYRIGHT OWNER OR CONTRIBUTORS BE 
// LIABLE FOR ANY DIRECT, INDIRECT, INCIDENTAL, SPECIAL, EXEMPLARY, OR 
// CONSEQUENTIAL DAMAGES (INCLUDING, BUT NOT LIMITED TO, PROCUREMENT OF
// SUBSTITUTE GOODS OR SERVICES; LOSS OF USE, DATA, OR PROFITS; OR BUSINESS 
// INTERRUPTION) HOWEVER CAUSED AND ON ANY THEORY OF LIABILITY, WHETHER IN 
// CONTRACT, STRICT LIABILITY, OR TORT (INCLUDING NEGLIGENCE OR OTHERWISE) 
// ARISING IN ANY WAY OUT OF THE USE OF THIS SOFTWARE, EVEN IF ADVISED OF 
// THE POSSIBILITY OF SUCH DAMAGE.
// 

namespace NLog.UnitTests.Config
{
    using NLog.Common;
    using Xunit;

    public class InternalLoggingTests : NLogTestBase
    {
        [Fact]
        public void InternalLoggingConfigTest1()
        {
<<<<<<< HEAD
            using (var scope = new InternalLoggerScope())
            {
                CreateConfigurationFromString(@"
<nlog internalLogFile='c:\file.txt' internalLogLevel='Trace' internalLogToConsole='true' internalLogToConsoleError='true' globalThreshold='Warn' throwExceptions='true'>
</nlog>");

                Assert.Same(LogLevel.Trace, InternalLogger.LogLevel);
#if !UWP10
                Assert.True(InternalLogger.LogToConsole);
                Assert.True(InternalLogger.LogToConsoleError);
#endif
                Assert.Same(LogLevel.Warn, LogManager.GlobalThreshold);
                Assert.True(LogManager.ThrowExceptions);
            }
=======
            InternalLoggingConfigTest(LogLevel.Trace, true, true, LogLevel.Warn, true, true, @"c:\temp\nlog\file.txt");
>>>>>>> 8550aa70
        }

        [Fact]
        public void InternalLoggingConfigTest2()
        {
            InternalLoggingConfigTest(LogLevel.Error, false, false, LogLevel.Info, false, false, @"c:\temp\nlog\file2.txt");
        }

        [Fact]
        public void InternalLoggingConfigTes3()
        {
            InternalLoggingConfigTest(LogLevel.Info, false, false, LogLevel.Trace, false, null, @"c:\temp\nlog\file3.txt");
        }

        [Fact]
        public void InternalLoggingConfigTestDefaults()
        {
            using (new InternalLoggerScope())
            {
                InternalLogger.LogLevel = LogLevel.Error;
#if !UWP10
                InternalLogger.LogToConsole = true;
                InternalLogger.LogToConsoleError = true;
#endif
                LogManager.GlobalThreshold = LogLevel.Fatal;
                LogManager.ThrowExceptions = true;
                LogManager.ThrowConfigExceptions = null;

                CreateConfigurationFromString(@"
<nlog>
</nlog>");

                Assert.Same(LogLevel.Error, InternalLogger.LogLevel);
#if !UWP10
                Assert.True(InternalLogger.LogToConsole);
                Assert.True(InternalLogger.LogToConsoleError);
#endif
                Assert.Same(LogLevel.Fatal, LogManager.GlobalThreshold);
                Assert.True(LogManager.ThrowExceptions);
                Assert.Null(LogManager.ThrowConfigExceptions);
            }
        }


        private void InternalLoggingConfigTest(LogLevel logLevel, bool logToConsole, bool logToConsoleError, LogLevel globalThreshold, bool throwExceptions, bool? throwConfigExceptions, string file)
        {
            var logLevelString = logLevel.ToString();
            var internalLogToConsoleString = logToConsole.ToString().ToLower();
            var internalLogToConsoleErrorString = logToConsoleError.ToString().ToLower();
            var globalThresholdString = globalThreshold.ToString();
            var throwExceptionsString = throwExceptions.ToString().ToLower();
            var throwConfigExceptionsString = throwConfigExceptions == null ? "" : throwConfigExceptions.ToString().ToLower();

            using (new InternalLoggerScope())
            {
                CreateConfigurationFromString(string.Format(@"
<nlog internalLogFile='{0}' internalLogLevel='{1}' internalLogToConsole='{2}' internalLogToConsoleError='{3}' globalThreshold='{4}' throwExceptions='{5}' throwConfigExceptions='{6}'>
</nlog>", file, logLevelString, internalLogToConsoleString, internalLogToConsoleErrorString, globalThresholdString, throwExceptionsString, throwConfigExceptionsString));

                Assert.Same(logLevel, InternalLogger.LogLevel);

                Assert.Equal(file, InternalLogger.LogFile);

                Assert.Equal(logToConsole, InternalLogger.LogToConsole);

                Assert.Equal(logToConsoleError, InternalLogger.LogToConsoleError);

                Assert.Same(globalThreshold, LogManager.GlobalThreshold);

                Assert.Equal(throwExceptions, LogManager.ThrowExceptions);

                Assert.Equal(throwConfigExceptions, LogManager.ThrowConfigExceptions);
            }
        }
    }
}<|MERGE_RESOLUTION|>--- conflicted
+++ resolved
@@ -41,24 +41,7 @@
         [Fact]
         public void InternalLoggingConfigTest1()
         {
-<<<<<<< HEAD
-            using (var scope = new InternalLoggerScope())
-            {
-                CreateConfigurationFromString(@"
-<nlog internalLogFile='c:\file.txt' internalLogLevel='Trace' internalLogToConsole='true' internalLogToConsoleError='true' globalThreshold='Warn' throwExceptions='true'>
-</nlog>");
-
-                Assert.Same(LogLevel.Trace, InternalLogger.LogLevel);
-#if !UWP10
-                Assert.True(InternalLogger.LogToConsole);
-                Assert.True(InternalLogger.LogToConsoleError);
-#endif
-                Assert.Same(LogLevel.Warn, LogManager.GlobalThreshold);
-                Assert.True(LogManager.ThrowExceptions);
-            }
-=======
             InternalLoggingConfigTest(LogLevel.Trace, true, true, LogLevel.Warn, true, true, @"c:\temp\nlog\file.txt");
->>>>>>> 8550aa70
         }
 
         [Fact]
@@ -122,9 +105,11 @@
 
                 Assert.Equal(file, InternalLogger.LogFile);
 
+#if !UWP10
                 Assert.Equal(logToConsole, InternalLogger.LogToConsole);
 
                 Assert.Equal(logToConsoleError, InternalLogger.LogToConsoleError);
+#endif
 
                 Assert.Same(globalThreshold, LogManager.GlobalThreshold);
 
