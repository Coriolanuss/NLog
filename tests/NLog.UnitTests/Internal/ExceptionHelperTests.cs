// 
// Copyright (c) 2004-2016 Jaroslaw Kowalski <jaak@jkowalski.net>, Kim Christensen, Julian Verdurmen
// 
// All rights reserved.
// 
// Redistribution and use in source and binary forms, with or without 
// modification, are permitted provided that the following conditions 
// are met:
// 
// * Redistributions of source code must retain the above copyright notice, 
//   this list of conditions and the following disclaimer. 
// 
// * Redistributions in binary form must reproduce the above copyright notice,
//   this list of conditions and the following disclaimer in the documentation
//   and/or other materials provided with the distribution. 
// 
// * Neither the name of Jaroslaw Kowalski nor the names of its 
//   contributors may be used to endorse or promote products derived from this
//   software without specific prior written permission. 
// 
// THIS SOFTWARE IS PROVIDED BY THE COPYRIGHT HOLDERS AND CONTRIBUTORS "AS IS"
// AND ANY EXPRESS OR IMPLIED WARRANTIES, INCLUDING, BUT NOT LIMITED TO, THE 
// IMPLIED WARRANTIES OF MERCHANTABILITY AND FITNESS FOR A PARTICULAR PURPOSE 
// ARE DISCLAIMED. IN NO EVENT SHALL THE COPYRIGHT OWNER OR CONTRIBUTORS BE 
// LIABLE FOR ANY DIRECT, INDIRECT, INCIDENTAL, SPECIAL, EXEMPLARY, OR 
// CONSEQUENTIAL DAMAGES (INCLUDING, BUT NOT LIMITED TO, PROCUREMENT OF
// SUBSTITUTE GOODS OR SERVICES; LOSS OF USE, DATA, OR PROFITS; OR BUSINESS 
// INTERRUPTION) HOWEVER CAUSED AND ON ANY THEORY OF LIABILITY, WHETHER IN 
// CONTRACT, STRICT LIABILITY, OR TORT (INCLUDING NEGLIGENCE OR OTHERWISE) 
// ARISING IN ANY WAY OUT OF THE USE OF THIS SOFTWARE, EVEN IF ADVISED OF 
// THE POSSIBILITY OF SUCH DAMAGE.
// 

<<<<<<< HEAD
#if !SILVERLIGHT

=======
>>>>>>> d99f718f

using System;
using System.Collections.Generic;
using System.IO;
using System.Linq;
using System.Reflection;
using System.Text;
using System.Threading;
using System.Threading.Tasks;
using NLog.Common;
using NLog.Internal;
using Xunit;
using Xunit.Extensions;

namespace NLog.UnitTests.Internal
{
    public class ExceptionHelperTests : NLogTestBase
    {
        [Theory]
#if !NETSTANDARD_1plus
        [InlineData(typeof(StackOverflowException), true)]
        [InlineData(typeof(ThreadAbortException), true)]
#endif
        [InlineData(typeof(NLogConfigurationException), false)]
        [InlineData(typeof(Exception), false)]
        [InlineData(typeof(ArgumentException), false)]
        [InlineData(typeof(NullReferenceException), false)]

        [InlineData(typeof(OutOfMemoryException), true)]
        public void TestMustBeRethrowImmediately(Type t, bool result)
        {
            var ex = CreateException(t);
            Assert.Equal(result, ex.MustBeRethrownImmediately());

        }

        [Theory]
#if !NETSTANDARD_1plus
        [InlineData(typeof(StackOverflowException), true, false, false)]
        [InlineData(typeof(StackOverflowException), true, true, false)]
#endif
        [InlineData(typeof(NLogConfigurationException), true, true, true)]
        [InlineData(typeof(NLogConfigurationException), false, true, false)]
        [InlineData(typeof(NLogConfigurationException), true, true, null)]
        [InlineData(typeof(NLogConfigurationException), true, false, true)]
        [InlineData(typeof(NLogConfigurationException), false, false, false)]
        [InlineData(typeof(NLogConfigurationException), false, false, null)]
        [InlineData(typeof(Exception), false, false, false)]
        [InlineData(typeof(Exception), false, false, true)]
        [InlineData(typeof(Exception), false, false, null)]
        [InlineData(typeof(Exception), true, true, false)]
        [InlineData(typeof(Exception), true, true, true)]
        [InlineData(typeof(Exception), true, true, null)]
        [InlineData(typeof(ArgumentException), false, false, false)]
        [InlineData(typeof(ArgumentException), false, false, true)]
        [InlineData(typeof(ArgumentException), false, false, null)]
        [InlineData(typeof(ArgumentException), true, true, false)]
        [InlineData(typeof(ArgumentException), true, true, true)]
        [InlineData(typeof(ArgumentException), true, true, null)]
        [InlineData(typeof(NullReferenceException), false, false, false)]
        [InlineData(typeof(NullReferenceException), true, true, false)]
#if !NETSTANDARD_1plus
        [InlineData(typeof(ThreadAbortException), true, false, false)]
        [InlineData(typeof(ThreadAbortException), true, true, false)]
#endif
        [InlineData(typeof(OutOfMemoryException), true, false, false)]
        [InlineData(typeof(OutOfMemoryException), true, true, false)]
        public void MustBeRethrown(Type exceptionType, bool result, bool throwExceptions, bool? throwConfigException)
        {
            LogManager.ThrowExceptions = throwExceptions;
            LogManager.ThrowConfigExceptions = throwConfigException;

            var ex = CreateException(exceptionType);
            Assert.Equal(result, ex.MustBeRethrown());


        }

        [Theory]
        [InlineData("Error has been raised.", typeof(ArgumentException), false, "Error")]
        [InlineData("Error has been raised.", typeof(ArgumentException), true, "Warn")]
        [InlineData("Error has been raised.", typeof(NLogConfigurationException), false, "Warn")]
        [InlineData("Error has been raised.", typeof(NLogConfigurationException), true, "Warn")]
        [InlineData("", typeof(ArgumentException), true, "Warn")]
        [InlineData("", typeof(NLogConfigurationException), true, "Warn")]

        public void MustBeRethrown_ShouldLog_exception_and_only_once(string text, Type exceptionType, bool logFirst, string levelText)
        {
            using (new InternalLoggerScope())
            {

                var level = LogLevel.FromString(levelText);
                InternalLogger.LogLevel = LogLevel.Trace;


                var stringWriter = new StringWriter();
                InternalLogger.LogWriter = stringWriter;

                InternalLogger.IncludeTimestamp = false;

                var ex1 = CreateException(exceptionType);


                //exception should be once 
                const string prefix = " Exception: ";
                string expected =
                    levelText + " " + text + prefix + ex1 + Environment.NewLine;

            

                // Named (based on LogLevel) public methods.

                if (logFirst)
                    InternalLogger.Log(ex1, level, text);

                ex1.MustBeRethrown();

                stringWriter.Flush();
                var actual = stringWriter.ToString();
                Assert.Equal(expected, actual);
            }


        }

        private static Exception CreateException(Type exceptionType)
        {
#if NETSTANDARD_1plus
            return exceptionType.GetConstructor(Type.EmptyTypes).Invoke(null) as Exception;
#else

            return exceptionType.GetConstructor(BindingFlags.NonPublic | BindingFlags.Default | BindingFlags.Instance | BindingFlags.Public, null, Type.EmptyTypes, null).Invoke(null) as Exception;
#endif
        }
    }
}<|MERGE_RESOLUTION|>--- conflicted
+++ resolved
@@ -31,11 +31,7 @@
 // THE POSSIBILITY OF SUCH DAMAGE.
 // 
 
-<<<<<<< HEAD
-#if !SILVERLIGHT
 
-=======
->>>>>>> d99f718f
 
 using System;
 using System.Collections.Generic;
