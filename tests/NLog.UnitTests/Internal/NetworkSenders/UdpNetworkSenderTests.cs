--- conflicted
+++ resolved
@@ -31,11 +31,8 @@
 // THE POSSIBILITY OF SUCH DAMAGE.
 // 
 
-<<<<<<< HEAD
-#if !SILVERLIGHT && !NETSTANDARD || NETSTANDARD1_3
+#if !NETSTANDARD || NETSTANDARD1_3
 
-=======
->>>>>>> d99f718f
 namespace NLog.UnitTests.Internal.NetworkSenders
 {
     using System.Net.Sockets;
@@ -63,3 +60,5 @@
         }
     }
 }
+
+#endif