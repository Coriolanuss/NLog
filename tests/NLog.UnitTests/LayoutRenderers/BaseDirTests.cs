--- conflicted
+++ resolved
@@ -31,11 +31,8 @@
 // THE POSSIBILITY OF SUCH DAMAGE.
 // 
 
-<<<<<<< HEAD
-#if !SILVERLIGHT && !NETSTANDARD || NETSTANDARD_1plus
+#if !NETSTANDARD || NETSTANDARD_1plus
 
-=======
->>>>>>> d99f718f
 namespace NLog.UnitTests.LayoutRenderers
 {
     using System;
@@ -79,4 +76,6 @@
             AssertLayoutRendererOutput("${basedir:dir=aaa:file=bbb.txt}", Path.Combine(baseDir, "aaa", "bbb.txt"));
         }
     }
-}+}
+
+#endif