--- conflicted
+++ resolved
@@ -50,10 +50,7 @@
     public class CallSiteLineNumberTests : NLogTestBase
     {
 
-<<<<<<< HEAD
-#if !SILVERLIGHT && !NETSTANDARD
-=======
->>>>>>> d99f718f
+#if !NETSTANDARD
 
 #if MONO
         [Fact(Skip="Not working under MONO - not sure if unit test is wrong, or the code")]
@@ -85,5 +82,6 @@
 #line default
 #endif
         }
+#endif
     }
 }