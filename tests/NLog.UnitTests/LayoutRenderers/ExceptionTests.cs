--- conflicted
+++ resolved
@@ -484,8 +484,6 @@
 #pragma warning restore 0618
         }
 
-<<<<<<< HEAD
-=======
 #if !NET3_5
         [Fact]
         public void AggregateExceptionTest()
@@ -521,7 +519,6 @@
                 "Exception Test Inner 2");
         }
 #endif
->>>>>>> d99f718f
 
         private class ExceptionWithBrokenMessagePropertyException : NLogConfigurationException
         {
