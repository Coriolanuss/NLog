// 
// Copyright (c) 2004-2016 Jaroslaw Kowalski <jaak@jkowalski.net>, Kim Christensen, Julian Verdurmen
// 
// All rights reserved.
// 
// Redistribution and use in source and binary forms, with or without 
// modification, are permitted provided that the following conditions 
// are met:
// 
// * Redistributions of source code must retain the above copyright notice, 
//   this list of conditions and the following disclaimer. 
// 
// * Redistributions in binary form must reproduce the above copyright notice,
//   this list of conditions and the following disclaimer in the documentation
//   and/or other materials provided with the distribution. 
// 
// * Neither the name of Jaroslaw Kowalski nor the names of its 
//   contributors may be used to endorse or promote products derived from this
//   software without specific prior written permission. 
// 
// THIS SOFTWARE IS PROVIDED BY THE COPYRIGHT HOLDERS AND CONTRIBUTORS "AS IS"
// AND ANY EXPRESS OR IMPLIED WARRANTIES, INCLUDING, BUT NOT LIMITED TO, THE 
// IMPLIED WARRANTIES OF MERCHANTABILITY AND FITNESS FOR A PARTICULAR PURPOSE 
// ARE DISCLAIMED. IN NO EVENT SHALL THE COPYRIGHT OWNER OR CONTRIBUTORS BE 
// LIABLE FOR ANY DIRECT, INDIRECT, INCIDENTAL, SPECIAL, EXEMPLARY, OR 
// CONSEQUENTIAL DAMAGES (INCLUDING, BUT NOT LIMITED TO, PROCUREMENT OF
// SUBSTITUTE GOODS OR SERVICES; LOSS OF USE, DATA, OR PROFITS; OR BUSINESS 
// INTERRUPTION) HOWEVER CAUSED AND ON ANY THEORY OF LIABILITY, WHETHER IN 
// CONTRACT, STRICT LIABILITY, OR TORT (INCLUDING NEGLIGENCE OR OTHERWISE) 
// ARISING IN ANY WAY OUT OF THE USE OF THIS SOFTWARE, EVEN IF ADVISED OF 
// THE POSSIBILITY OF SUCH DAMAGE.
// 

namespace NLog.UnitTests.LayoutRenderers
{
    using System;
    using System.Globalization;
    using Xunit;

    public class MessageTests : NLogTestBase
    {
        [Fact]
        public void MessageWithoutPaddingTest()
        {
            LogManager.Configuration = CreateConfigurationFromString(@"
            <nlog>
                <targets><target name='debug' type='Debug' layout='${message}' /></targets>
                <rules>
                    <logger name='*' minlevel='Debug' writeTo='debug' />
                </rules>
            </nlog>");

            ILogger logger = LogManager.GetLogger("A");
            logger.Debug("a");
            AssertDebugLastMessage("debug", "a");
            logger.Debug("a{0}", 1);
            AssertDebugLastMessage("debug", "a1");
            logger.Debug("a{0}{1}", 1, "2");
            AssertDebugLastMessage("debug", "a12");
            logger.Debug(CultureInfo.InvariantCulture, "a{0}", new DateTime(2005, 1, 1));
            AssertDebugLastMessage("debug", "a01/01/2005 00:00:00");
        }

        [Fact]
        public void MessageRightPaddingTest()
        {
            LogManager.Configuration = CreateConfigurationFromString(@"
            <nlog>
                <targets><target name='debug' type='Debug' layout='${message:padding=3}' /></targets>
                <rules>
                    <logger name='*' minlevel='Debug' writeTo='debug' />
                </rules>
            </nlog>");

            ILogger logger = LogManager.GetLogger("A");
            logger.Debug("a");
            AssertDebugLastMessage("debug", "  a");
            logger.Debug("a{0}", 1);
            AssertDebugLastMessage("debug", " a1");
            logger.Debug("a{0}{1}", 1, "2");
            AssertDebugLastMessage("debug", "a12");
            logger.Debug(CultureInfo.InvariantCulture, "a{0}", new DateTime(2005, 1, 1));
            AssertDebugLastMessage("debug", "a01/01/2005 00:00:00");
        }


        [Fact]
        public void MessageFixedLengthRightPaddingLeftAlignmentTest()
        {
            LogManager.Configuration = CreateConfigurationFromString(@"
            <nlog>
                <targets><target name='debug' type='Debug' layout='${message:padding=3:fixedlength=true}' /></targets>
                <rules>
                    <logger name='*' minlevel='Debug' writeTo='debug' />
                </rules>
            </nlog>");

            ILogger logger = LogManager.GetLogger("A");
            logger.Debug("a");
            AssertDebugLastMessage("debug", "  a");
            logger.Debug("a{0}", 1);
            AssertDebugLastMessage("debug", " a1");
            logger.Debug("a{0}{1}", 1, "2");
            AssertDebugLastMessage("debug", "a12");
            logger.Debug(CultureInfo.InvariantCulture, "a{0}", new DateTime(2005, 1, 1));
            AssertDebugLastMessage("debug", "a01");
        }

        [Fact]
        public void MessageFixedLengthRightPaddingRightAlignmentTest()
        {
            LogManager.Configuration = CreateConfigurationFromString(@"
            <nlog>
                <targets><target name='debug' type='Debug' layout='${message:padding=3:fixedlength=true:alignmentOnTruncation=right}' /></targets>
                <rules>
                    <logger name='*' minlevel='Debug' writeTo='debug' />
                </rules>
            </nlog>");

            ILogger logger = LogManager.GetLogger("A");
            logger.Debug("a");
            AssertDebugLastMessage("debug", "  a");
            logger.Debug("a{0}", 1);
            AssertDebugLastMessage("debug", " a1");
            logger.Debug("a{0}{1}", 1, "2");
            AssertDebugLastMessage("debug", "a12");
            logger.Debug(CultureInfo.InvariantCulture, "a{0}", new DateTime(2005, 1, 1));
            AssertDebugLastMessage("debug", ":00");
        }

        [Fact]
        public void MessageLeftPaddingTest()
        {
            LogManager.Configuration = CreateConfigurationFromString(@"
            <nlog>
                <targets><target name='debug' type='Debug' layout='${message:padding=-3:padcharacter=x}' /></targets>
                <rules>
                    <logger name='*' minlevel='Debug' writeTo='debug' />
                </rules>
            </nlog>");

            ILogger logger = LogManager.GetLogger("A");
            logger.Debug("a");
            AssertDebugLastMessage("debug", "axx");
            logger.Debug("a{0}", 1);
            AssertDebugLastMessage("debug", "a1x");
            logger.Debug("a{0}{1}", 1, "2");
            AssertDebugLastMessage("debug", "a12");
            logger.Debug(CultureInfo.InvariantCulture, "a{0}", new DateTime(2005, 1, 1));
            AssertDebugLastMessage("debug", "a01/01/2005 00:00:00");
        }

        [Fact]
        public void MessageFixedLengthLeftPaddingLeftAlignmentTest()
        {
            LogManager.Configuration = CreateConfigurationFromString(@"
            <nlog>
                <targets><target name='debug' type='Debug' layout='${message:padding=-3:padcharacter=x:fixedlength=true}' /></targets>
                <rules>
                    <logger name='*' minlevel='Debug' writeTo='debug' />
                </rules>
            </nlog>");

            ILogger logger = LogManager.GetLogger("A");
            logger.Debug("a");
            AssertDebugLastMessage("debug", "axx");
            logger.Debug("a{0}", 1);
            AssertDebugLastMessage("debug", "a1x");
            logger.Debug("a{0}{1}", 1, "2");
            AssertDebugLastMessage("debug", "a12");
            logger.Debug(CultureInfo.InvariantCulture, "a{0}", new DateTime(2005, 1, 1));
            AssertDebugLastMessage("debug", "a01");
        }

        [Fact]
        public void MessageFixedLengthLeftPaddingRightAlignmentTest()
        {
            LogManager.Configuration = CreateConfigurationFromString(@"
            <nlog>
                <targets><target name='debug' type='Debug' layout='${message:padding=-3:padcharacter=x:fixedlength=true:alignmentOnTruncation=right}' /></targets>
                <rules>
                    <logger name='*' minlevel='Debug' writeTo='debug' />
                </rules>
            </nlog>");

            ILogger logger = LogManager.GetLogger("A");
            logger.Debug("a");
            AssertDebugLastMessage("debug", "axx");
            logger.Debug("a{0}", 1);
            AssertDebugLastMessage("debug", "a1x");
            logger.Debug("a{0}{1}", 1, "2");
            AssertDebugLastMessage("debug", "a12");
            logger.Debug(CultureInfo.InvariantCulture, "a{0}", new DateTime(2005, 1, 1));
            AssertDebugLastMessage("debug", ":00");
        }

        [Fact]
        public void MessageWithExceptionTest()
        {
            LogManager.Configuration = CreateConfigurationFromString(@"
            <nlog exceptionLoggingOldStyle='true'>
                <targets><target name='debug' type='Debug' layout='${message:withException=true}' /></targets>
                <rules>
                    <logger name='*' minlevel='Debug' writeTo='debug' />
                </rules>
            </nlog>");

            ILogger logger = LogManager.GetLogger("A");
            logger.Debug("a");
            AssertDebugLastMessage("debug", "a");

            var ex = new InvalidOperationException("Exception message.");
            
<<<<<<< HEAD

=======
>>>>>>> d99f718f
            string newline = Environment.NewLine;

#pragma warning disable 0618
            // Obsolete method requires testing until completely removed.
            logger.DebugException("Foo", ex);
            AssertDebugLastMessage("debug", "Foo" + newline + ex.ToString());
#pragma warning restore 0618

            logger.Debug(ex, "Foo");
            AssertDebugLastMessage("debug", "Foo" + newline + ex.ToString());

            logger.Debug( "Foo", ex);
            AssertDebugLastMessage("debug", "Foo" + newline + ex.ToString());
        }

        [Fact]
        public void MessageWithExceptionAndCustomSeparatorTest()
        {
            LogManager.Configuration = CreateConfigurationFromString(@"
            <nlog>
                <targets><target name='debug' type='Debug' layout='${message:withException=true:exceptionSeparator=,}' /></targets>
                <rules>
                    <logger name='*' minlevel='Debug' writeTo='debug' />
                </rules>
            </nlog>");

            ILogger logger = LogManager.GetLogger("A");
            logger.Debug("a");
            AssertDebugLastMessage("debug", "a");

            var ex = new InvalidOperationException("Exception message.");
#pragma warning disable 0618
            // Obsolete method requires testing until completely removed.
            logger.DebugException("Foo", ex);
            AssertDebugLastMessage("debug", "Foo," + ex.ToString());
#pragma warning restore 0618

            logger.Debug(ex, "Foo");
            AssertDebugLastMessage("debug", "Foo," + ex.ToString());
        }
    }
}<|MERGE_RESOLUTION|>--- conflicted
+++ resolved
@@ -211,10 +211,6 @@
 
             var ex = new InvalidOperationException("Exception message.");
             
-<<<<<<< HEAD
-
-=======
->>>>>>> d99f718f
             string newline = Environment.NewLine;
 
 #pragma warning disable 0618
