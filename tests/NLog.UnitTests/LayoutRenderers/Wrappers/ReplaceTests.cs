// 
// Copyright (c) 2004-2016 Jaroslaw Kowalski <jaak@jkowalski.net>, Kim Christensen, Julian Verdurmen
// 
// All rights reserved.
// 
// Redistribution and use in source and binary forms, with or without 
// modification, are permitted provided that the following conditions 
// are met:
// 
// * Redistributions of source code must retain the above copyright notice, 
//   this list of conditions and the following disclaimer. 
// 
// * Redistributions in binary form must reproduce the above copyright notice,
//   this list of conditions and the following disclaimer in the documentation
//   and/or other materials provided with the distribution. 
// 
// * Neither the name of Jaroslaw Kowalski nor the names of its 
//   contributors may be used to endorse or promote products derived from this
//   software without specific prior written permission. 
// 
// THIS SOFTWARE IS PROVIDED BY THE COPYRIGHT HOLDERS AND CONTRIBUTORS "AS IS"
// AND ANY EXPRESS OR IMPLIED WARRANTIES, INCLUDING, BUT NOT LIMITED TO, THE 
// IMPLIED WARRANTIES OF MERCHANTABILITY AND FITNESS FOR A PARTICULAR PURPOSE 
// ARE DISCLAIMED. IN NO EVENT SHALL THE COPYRIGHT OWNER OR CONTRIBUTORS BE 
// LIABLE FOR ANY DIRECT, INDIRECT, INCIDENTAL, SPECIAL, EXEMPLARY, OR 
// CONSEQUENTIAL DAMAGES (INCLUDING, BUT NOT LIMITED TO, PROCUREMENT OF
// SUBSTITUTE GOODS OR SERVICES; LOSS OF USE, DATA, OR PROFITS; OR BUSINESS 
// INTERRUPTION) HOWEVER CAUSED AND ON ANY THEORY OF LIABILITY, WHETHER IN 
// CONTRACT, STRICT LIABILITY, OR TORT (INCLUDING NEGLIGENCE OR OTHERWISE) 
// ARISING IN ANY WAY OUT OF THE USE OF THIS SOFTWARE, EVEN IF ADVISED OF 
// THE POSSIBILITY OF SUCH DAMAGE.
// 

#if !NETSTANDARD

namespace NLog.UnitTests.LayoutRenderers.Wrappers
{
    using NLog;
    using NLog.LayoutRenderers.Wrappers;
    using NLog.Layouts;
    using NLog.Targets;
    using System;
    using System.Collections.Generic;
    using Xunit;

    public class ReplaceTests : NLogTestBase
    {
        [Fact]
        public void ReplaceTestWithSimpleRegEx()
        {
            MappedDiagnosticsContext.Clear();
            MappedDiagnosticsContext.Set("foo", "\r\nfoo\rbar\nbar\tbar bar \n bar");
            SimpleLayout l = @"${replace:inner=${mdc:foo}:searchFor=\\r\\n|\\s:replaceWith= :regex=true}";

            var result = l.Render(LogEventInfo.CreateNullEvent());
            Assert.Equal(" foo bar bar bar bar   bar", result);
        }

        [Fact]
        public void ReplaceTestWithSimpleRegExFromConfig()
        {
            MappedDiagnosticsContext.Clear();

            var configuration = CreateConfigurationFromString(@"
<nlog throwExceptions='true'>
    <targets>
        <target name='d1' type='Debug' layout='${replace:inner=${message}:searchFor=\\r\\n|\\s:replaceWith= :regex=true}' />
    </targets>
    <rules>
      <logger name=""*"" minlevel=""Trace"" writeTo=""d1"" />
    </rules>
</nlog>");

            var d1 = configuration.FindTargetByName("d1") as DebugTarget;
            Assert.NotNull(d1);
            var layout = d1.Layout as SimpleLayout;
            Assert.NotNull(layout);

            var result = layout.Render(new LogEventInfo(LogLevel.Info, "Test", "\r\nfoo\rbar\nbar\tbar bar \n bar"));
            Assert.Equal(" foo bar bar bar bar   bar", result);
        }

        [Fact]
        public void ReplaceTestWithSimpleRegExFromConfig2()
        {
            MappedDiagnosticsContext.Clear();

            var configuration = CreateConfigurationFromString(@"
<nlog throwExceptions='true'>
    <variable name=""whitespace"" value=""\\r\\n|\\s"" />
    <variable name=""oneLineMessage"" value=""${replace:inner=${message}:searchFor=${whitespace}:replaceWith= :regex=true}"" />
    <targets>
      <target name=""d1"" type=""Debug"" layout=""${oneLineMessage}"" />
    </targets>
    <rules>
      <logger name=""*"" minlevel=""Trace"" writeTo=""d1"" />
    </rules>
</nlog>");

            var d1 = configuration.FindTargetByName("d1") as DebugTarget;
            Assert.NotNull(d1);
            var layout = d1.Layout as SimpleLayout;
            Assert.NotNull(layout);

            var result = layout.Render(new LogEventInfo(LogLevel.Info, "Test", "\r\nfoo\rbar\nbar\tbar bar \n bar"));
            Assert.Equal(" foo bar bar bar bar   bar", result);
        }

        [Fact]
        public void ReplaceTestWithComplexRegEx()
        {
            MappedDiagnosticsContext.Clear();

            var configuration = CreateConfigurationFromString(@"
<nlog throwExceptions='true'>
    <variable name=""searchExp""
              value=""(?&lt;!\\d[ -]*)(?\:(?&lt;digits&gt;\\d)[ -]*)\{8,16\}(?=(\\d[ -]*)\{3\}(\\d)(?![ -]\\d))""
              />
    
    <variable name=""message1"" value=""${replace:inner=${message}:searchFor=${searchExp}:replaceWith=X:replaceGroupName=digits:regex=true:ignorecase=true}"" />
      
    <targets>
      <target name=""d1"" type=""Debug"" layout=""${message1}"" />
    </targets>

    <rules>
      <logger name=""*"" minlevel=""Trace"" writeTo=""d1"" />
    </rules>
</nlog>");

            var d1 = configuration.FindTargetByName("d1") as DebugTarget;
            Assert.NotNull(d1);
            var layout = d1.Layout as SimpleLayout;
            Assert.NotNull(layout);

            var testCases = new List<Tuple<string, string>>
            {
                Tuple.Create("1234", "1234"),
                Tuple.Create("1234-5678-1234-5678", "XXXX-XXXX-XXXX-5678"),
            };

            foreach (var testCase in testCases)
            {
                var result = layout.Render(new LogEventInfo(LogLevel.Info, "Test", testCase.Item1));
                Assert.Equal(testCase.Item2, result);
            }
        }

        [Fact]
        public void ReplaceNamedGroupTests()
        {
            var pattern = @"(?<!\d[ -]*)(?:(?<digits>\d)[ -]*){8,16}(?=(\d[ -]*){3}(\d)(?![ -]*\d))";
            var groupName = @"digits";

            var regex = new System.Text.RegularExpressions.Regex(
                pattern,
<<<<<<< HEAD
#if !SILVERLIGHT && !NETSTANDARD
=======
>>>>>>> d99f718f
                System.Text.RegularExpressions.RegexOptions.Compiled | System.Text.RegularExpressions.RegexOptions.IgnoreCase);

            var testCases = new List<Tuple<string, string, string>>
            {
                Tuple.Create("1234", "1234", "X"),
                Tuple.Create("1234-5678-1234-5678", "XXXX-XXXX-XXXX-5678", "X"),
                Tuple.Create("1234 5678 1234 5678", "XXXX XXXX XXXX 5678", "X"),
                Tuple.Create("1234567812345678", "XXXXXXXXXXXX5678", "X"),
                Tuple.Create("ABCD-1234-5678-1234-5678", "ABCD-XXXX-XXXX-XXXX-5678", "X"),
                Tuple.Create("1234-5678-1234-5678-ABCD", "XXXX-XXXX-XXXX-5678-ABCD", "X"),
                Tuple.Create("ABCD-1234-5678-1234-5678-ABCD", "ABCD-XXXX-XXXX-XXXX-5678-ABCD", "X"),
                Tuple.Create("ABCD-1234-5678-1234-5678-ABCD", "ABCD-XXXXXXXX-XXXXXXXX-XXXXXXXX-5678-ABCD", "XX"),
            };

            foreach (var testCase in testCases)
            {
                var input = testCase.Item1;
                var replacement = testCase.Item3;

                var result = regex.Replace(
                    input, m => ReplaceLayoutRendererWrapper.ReplaceNamedGroup(input, groupName, replacement, m));

                Assert.Equal(testCase.Item2, result);
            }
        }
    }
}

#endif<|MERGE_RESOLUTION|>--- conflicted
+++ resolved
@@ -154,11 +154,11 @@
 
             var regex = new System.Text.RegularExpressions.Regex(
                 pattern,
-<<<<<<< HEAD
-#if !SILVERLIGHT && !NETSTANDARD
-=======
->>>>>>> d99f718f
+#if !!NETSTANDARD
                 System.Text.RegularExpressions.RegexOptions.Compiled | System.Text.RegularExpressions.RegexOptions.IgnoreCase);
+#else
+                System.Text.RegularExpressions.RegexOptions.IgnoreCase);
+#endif
 
             var testCases = new List<Tuple<string, string, string>>
             {
