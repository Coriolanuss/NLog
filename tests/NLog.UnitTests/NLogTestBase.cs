--- conflicted
+++ resolved
@@ -40,16 +40,13 @@
     using NLog.Common;
     using System.IO;
     using System.Text;
-<<<<<<< HEAD
     using System.Threading;
 
+    using System.Globalization;
 #if MONO || NET4_5
     using System.Runtime.CompilerServices;
 #endif
 
-=======
-    using System.Globalization;
->>>>>>> 258bb8fa
     using NLog.Layouts;
     using NLog.Config;
     using NLog.Targets;
@@ -383,7 +380,7 @@
         /// </remarks>
         protected static CultureInfo GetCultureInfo(string cultureName)
         {
-#if SILVERLIGHT
+#if SILVERLIGHT || NETSTANDARD
             return new CultureInfo(cultureName);
 #else
             return new CultureInfo(cultureName, false);
