// 
// Copyright (c) 2004-2011 Jaroslaw Kowalski <jaak@jkowalski.net>
// 
// All rights reserved.
// 
// Redistribution and use in source and binary forms, with or without 
// modification, are permitted provided that the following conditions 
// are met:
// 
// * Redistributions of source code must retain the above copyright notice, 
//   this list of conditions and the following disclaimer. 
// 
// * Redistributions in binary form must reproduce the above copyright notice,
//   this list of conditions and the following disclaimer in the documentation
//   and/or other materials provided with the distribution. 
// 
// * Neither the name of Jaroslaw Kowalski nor the names of its 
//   contributors may be used to endorse or promote products derived from this
//   software without specific prior written permission. 
// 
// THIS SOFTWARE IS PROVIDED BY THE COPYRIGHT HOLDERS AND CONTRIBUTORS "AS IS"
// AND ANY EXPRESS OR IMPLIED WARRANTIES, INCLUDING, BUT NOT LIMITED TO, THE 
// IMPLIED WARRANTIES OF MERCHANTABILITY AND FITNESS FOR A PARTICULAR PURPOSE 
// ARE DISCLAIMED. IN NO EVENT SHALL THE COPYRIGHT OWNER OR CONTRIBUTORS BE 
// LIABLE FOR ANY DIRECT, INDIRECT, INCIDENTAL, SPECIAL, EXEMPLARY, OR 
// CONSEQUENTIAL DAMAGES (INCLUDING, BUT NOT LIMITED TO, PROCUREMENT OF
// SUBSTITUTE GOODS OR SERVICES; LOSS OF USE, DATA, OR PROFITS; OR BUSINESS 
// INTERRUPTION) HOWEVER CAUSED AND ON ANY THEORY OF LIABILITY, WHETHER IN 
// CONTRACT, STRICT LIABILITY, OR TORT (INCLUDING NEGLIGENCE OR OTHERWISE) 
// ARISING IN ANY WAY OUT OF THE USE OF THIS SOFTWARE, EVEN IF ADVISED OF 
// THE POSSIBILITY OF SUCH DAMAGE.
// 

namespace NLog.UnitTests
{
    using System;
    using NLog.Common;
    using System.IO;
    using System.Text;
    using System.Threading;

#if MONO || NET4_5
    using System.Runtime.CompilerServices;
#endif

    using NLog.Layouts;
    using NLog.Config;
    using Xunit;
#if SILVERLIGHT || UWP10
    using System.Xml.Linq;
#else
    using System.Xml;
    using System.IO.Compression;
    using System.Security.Permissions;
#endif

#if DNX
    using System.IO.Compression;
#endif

#if XUNIT2 && !SILVERLIGHT
    [Collection("dont run in parallel")]
#endif
    public abstract class NLogTestBase
    {
        protected NLogTestBase()
        {
<<<<<<< HEAD
#if !UWP10
            InternalLogger.LogToConsole = false;
            InternalLogger.LogToConsoleError = false;
#endif
=======
            //reset before every test
            LogManager.Configuration = null;
            InternalLogger.Reset();
>>>>>>> b8d1f326
            LogManager.ThrowExceptions = false;
        }

        protected void AssertDebugCounter(string targetName, int val)
        {
            Assert.Equal(val, GetDebugTarget(targetName).Counter);
        }

        protected void AssertDebugLastMessage(string targetName, string msg)
        {
            Assert.Equal(msg, GetDebugLastMessage(targetName));
        }
        
        protected void AssertDebugLastMessageContains(string targetName, string msg)
        {
            string debugLastMessage = GetDebugLastMessage(targetName);
            Assert.True(debugLastMessage.Contains(msg),
                string.Format("Expected to find '{0}' in last message value on '{1}', but found '{2}'", msg, targetName, debugLastMessage));
        }

        protected string GetDebugLastMessage(string targetName)
        {
            return GetDebugLastMessage(targetName, LogManager.Configuration);
        }

        protected string GetDebugLastMessage(string targetName, LoggingConfiguration configuration)
        {
            return GetDebugTarget(targetName, configuration).LastMessage;
        }

        public NLog.Targets.DebugTarget GetDebugTarget(string targetName)
        {
            return GetDebugTarget(targetName, LogManager.Configuration);
        }

        protected NLog.Targets.DebugTarget GetDebugTarget(string targetName, LoggingConfiguration configuration)
        {
            var debugTarget = (NLog.Targets.DebugTarget)configuration.FindTargetByName(targetName);
            Assert.NotNull(debugTarget);
            return debugTarget;
        }

        protected void AssertFileContentsStartsWith(string fileName, string contents, Encoding encoding)
        {
            FileInfo fi = new FileInfo(fileName);
            if (!fi.Exists)
                Assert.True(false, "File '" + fileName + "' doesn't exist.");

            byte[] encodedBuf = encoding.GetBytes(contents);
            Assert.True(encodedBuf.Length <= fi.Length);
            byte[] buf = new byte[encodedBuf.Length];
            using (FileStream fs = new FileStream(fileName, FileMode.Open, FileAccess.Read))
            {
                fs.Read(buf, 0, buf.Length);
            }

            for (int i = 0; i < buf.Length; ++i)
            {
                Assert.Equal(encodedBuf[i], buf[i]);
            }
        }

        protected void AssertFileContentsEndsWith(string fileName, string contents, Encoding encoding)
        {
            if (!File.Exists(fileName))
                Assert.True(false, "File '" + fileName + "' doesn't exist.");

            string fileText = File.ReadAllText(fileName, encoding);
            Assert.True(fileText.Length >= contents.Length);
            Assert.Equal(contents, fileText.Substring(fileText.Length - contents.Length));
        }

#if NET4_5
        protected void AssertZipFileContents(string fileName, string contents, Encoding encoding)
        {
            FileInfo fi = new FileInfo(fileName);
            if (!fi.Exists)
                Assert.True(false, "File '" + fileName + "' doesn't exist.");

            byte[] encodedBuf = encoding.GetBytes(contents);
            using (var stream = new FileStream(fileName, FileMode.Open, FileAccess.Read, FileShare.Read))
            using (var zip = new ZipArchive(stream, ZipArchiveMode.Read))
            {
                Assert.Equal(1, zip.Entries.Count);
                Assert.Equal(encodedBuf.Length, zip.Entries[0].Length);

                byte[] buf = new byte[(int)zip.Entries[0].Length];
                using (var fs = zip.Entries[0].Open())
                {
                    fs.Read(buf, 0, buf.Length);
                }

                for (int i = 0; i < buf.Length; ++i)
                {
                    Assert.Equal(encodedBuf[i], buf[i]);
                }
            }
        }
#endif

        protected void AssertFileContents(string fileName, string contents, Encoding encoding)
        {
            FileInfo fi = new FileInfo(fileName);
            if (!fi.Exists)
                Assert.True(false, "File '" + fileName + "' doesn't exist.");

            byte[] encodedBuf = encoding.GetBytes(contents);
            Assert.Equal(encodedBuf.Length, fi.Length);
            byte[] buf = new byte[(int)fi.Length];
            using (FileStream fs = new FileStream(fileName, FileMode.Open, FileAccess.Read))
            {
                fs.Read(buf, 0, buf.Length);
            }

            for (int i = 0; i < buf.Length; ++i)
            {
                Assert.Equal(encodedBuf[i], buf[i]);
            }
        }

        protected void AssertFileContains(string fileName, string contentToCheck, Encoding encoding)
        {
            if (contentToCheck.Contains(Environment.NewLine))
                Assert.True(false, "Please use only single line string to check.");

            FileInfo fi = new FileInfo(fileName);
            if (!fi.Exists)
                Assert.True(false, "File '" + fileName + "' doesn't exist.");

<<<<<<< HEAD
            using (FileStream fileStream = new FileStream(fileName, FileMode.Open))
            using (TextReader fs = new StreamReader(fileStream, encoding))
=======
            using (TextReader fs = new StreamReader(fileName, encoding))
>>>>>>> b8d1f326
            {
                string line;
                while ((line = fs.ReadLine()) != null)
                {
                    if (line.Contains(contentToCheck))
                        return;
                }
            }

            Assert.True(false, "File doesn't contains '" + contentToCheck + "'");
        }

        protected string StringRepeat(int times, string s)
        {
            StringBuilder sb = new StringBuilder(s.Length * times);
            for (int i = 0; i < times; ++i)
                sb.Append(s);
            return sb.ToString();
        }

        protected void AssertLayoutRendererOutput(Layout l, string expected)
        {
            l.Initialize(null);
            string actual = l.Render(LogEventInfo.Create(LogLevel.Info, "loggername", "message"));
            l.Close();
            Assert.Equal(expected, actual);
        }

#if MONO || NET4_5
        /// <summary>
        /// Get line number of previous line.
        /// </summary>
        protected int GetPrevLineNumber([CallerLineNumber] int callingFileLineNumber = 0)
        {
            return callingFileLineNumber - 1;
        }
#else
        /// <summary>
        /// Get line number of previous line.
        /// </summary>
        protected int GetPrevLineNumber()
        {
        //fixed value set with #line 100000
            return 100001;
        }

#endif

        protected XmlLoggingConfiguration CreateConfigurationFromString(string configXml)
        {
#if SILVERLIGHT || UWP10
            XElement element = XElement.Parse(configXml);
            return new XmlLoggingConfiguration(element.CreateReader(), null);
#else
            XmlDocument doc = new XmlDocument();
            doc.LoadXml(configXml);

            return new XmlLoggingConfiguration(doc.DocumentElement, Environment.CurrentDirectory);
#endif
        }

        protected string RunAndCaptureInternalLog(SyncAction action, LogLevel internalLogLevel)
        {
            var stringWriter = new StringWriter();
            InternalLogger.LogWriter = stringWriter;
            InternalLogger.LogLevel = LogLevel.Trace;
            InternalLogger.IncludeTimestamp = false;
            action();

            return stringWriter.ToString();
        }

        public delegate void SyncAction();

        public class InternalLoggerScope : IDisposable
        {
            private readonly LogLevel globalThreshold;
            private readonly bool throwExceptions;

            public InternalLoggerScope()
            {
<<<<<<< HEAD
                this.logFile = InternalLogger.LogFile;
                this.logLevel = InternalLogger.LogLevel;
#if !UWP10
                this.logToConsole = InternalLogger.LogToConsole;
                this.logToConsoleError = InternalLogger.LogToConsoleError;
#endif
                this.includeTimestamp = InternalLogger.IncludeTimestamp;
=======
>>>>>>> b8d1f326
                this.globalThreshold = LogManager.GlobalThreshold;
                this.throwExceptions = LogManager.ThrowExceptions;
            }

            public void Dispose()
            {
                if (File.Exists(InternalLogger.LogFile))
                    File.Delete(InternalLogger.LogFile);

<<<<<<< HEAD
                InternalLogger.LogFile = this.logFile;
                InternalLogger.LogLevel = this.logLevel;
#if !UWP10
                InternalLogger.LogToConsole = this.logToConsole;
                InternalLogger.LogToConsoleError = this.logToConsoleError;
#endif
                InternalLogger.IncludeTimestamp = this.includeTimestamp;
=======
                InternalLogger.Reset();
>>>>>>> b8d1f326
                LogManager.GlobalThreshold = this.globalThreshold;
                LogManager.ThrowExceptions = this.throwExceptions;
            }
        }


        protected static void RunAsync2(Action<object> func)
        {
            ThreadPool.QueueUserWorkItem(state => func(state));
        }
    }
}<|MERGE_RESOLUTION|>--- conflicted
+++ resolved
@@ -65,16 +65,9 @@
     {
         protected NLogTestBase()
         {
-<<<<<<< HEAD
-#if !UWP10
-            InternalLogger.LogToConsole = false;
-            InternalLogger.LogToConsoleError = false;
-#endif
-=======
             //reset before every test
             LogManager.Configuration = null;
             InternalLogger.Reset();
->>>>>>> b8d1f326
             LogManager.ThrowExceptions = false;
         }
 
@@ -87,7 +80,7 @@
         {
             Assert.Equal(msg, GetDebugLastMessage(targetName));
         }
-        
+
         protected void AssertDebugLastMessageContains(string targetName, string msg)
         {
             string debugLastMessage = GetDebugLastMessage(targetName);
@@ -145,7 +138,7 @@
             string fileText = File.ReadAllText(fileName, encoding);
             Assert.True(fileText.Length >= contents.Length);
             Assert.Equal(contents, fileText.Substring(fileText.Length - contents.Length));
-        }
+            }
 
 #if NET4_5
         protected void AssertZipFileContents(string fileName, string contents, Encoding encoding)
@@ -204,12 +197,8 @@
             if (!fi.Exists)
                 Assert.True(false, "File '" + fileName + "' doesn't exist.");
 
-<<<<<<< HEAD
             using (FileStream fileStream = new FileStream(fileName, FileMode.Open))
             using (TextReader fs = new StreamReader(fileStream, encoding))
-=======
-            using (TextReader fs = new StreamReader(fileName, encoding))
->>>>>>> b8d1f326
             {
                 string line;
                 while ((line = fs.ReadLine()) != null)
@@ -274,13 +263,13 @@
         protected string RunAndCaptureInternalLog(SyncAction action, LogLevel internalLogLevel)
         {
             var stringWriter = new StringWriter();
-            InternalLogger.LogWriter = stringWriter;
-            InternalLogger.LogLevel = LogLevel.Trace;
-            InternalLogger.IncludeTimestamp = false;
-            action();
-
-            return stringWriter.ToString();
-        }
+                InternalLogger.LogWriter = stringWriter;
+                InternalLogger.LogLevel = LogLevel.Trace;
+                InternalLogger.IncludeTimestamp = false;
+                action();
+
+                return stringWriter.ToString();
+            }
 
         public delegate void SyncAction();
 
@@ -291,16 +280,6 @@
 
             public InternalLoggerScope()
             {
-<<<<<<< HEAD
-                this.logFile = InternalLogger.LogFile;
-                this.logLevel = InternalLogger.LogLevel;
-#if !UWP10
-                this.logToConsole = InternalLogger.LogToConsole;
-                this.logToConsoleError = InternalLogger.LogToConsoleError;
-#endif
-                this.includeTimestamp = InternalLogger.IncludeTimestamp;
-=======
->>>>>>> b8d1f326
                 this.globalThreshold = LogManager.GlobalThreshold;
                 this.throwExceptions = LogManager.ThrowExceptions;
             }
@@ -310,17 +289,7 @@
                 if (File.Exists(InternalLogger.LogFile))
                     File.Delete(InternalLogger.LogFile);
 
-<<<<<<< HEAD
-                InternalLogger.LogFile = this.logFile;
-                InternalLogger.LogLevel = this.logLevel;
-#if !UWP10
-                InternalLogger.LogToConsole = this.logToConsole;
-                InternalLogger.LogToConsoleError = this.logToConsoleError;
-#endif
-                InternalLogger.IncludeTimestamp = this.includeTimestamp;
-=======
                 InternalLogger.Reset();
->>>>>>> b8d1f326
                 LogManager.GlobalThreshold = this.globalThreshold;
                 LogManager.ThrowExceptions = this.throwExceptions;
             }
