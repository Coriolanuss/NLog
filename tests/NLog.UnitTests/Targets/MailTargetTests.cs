// 
// Copyright (c) 2004-2016 Jaroslaw Kowalski <jaak@jkowalski.net>, Kim Christensen, Julian Verdurmen
// 
// All rights reserved.
// 
// Redistribution and use in source and binary forms, with or without 
// modification, are permitted provided that the following conditions 
// are met:
// 
// * Redistributions of source code must retain the above copyright notice, 
//   this list of conditions and the following disclaimer. 
// 
// * Redistributions in binary form must reproduce the above copyright notice,
//   this list of conditions and the following disclaimer in the documentation
//   and/or other materials provided with the distribution. 
// 
// * Neither the name of Jaroslaw Kowalski nor the names of its 
//   contributors may be used to endorse or promote products derived from this
//   software without specific prior written permission. 
// 
// THIS SOFTWARE IS PROVIDED BY THE COPYRIGHT HOLDERS AND CONTRIBUTORS "AS IS"
// AND ANY EXPRESS OR IMPLIED WARRANTIES, INCLUDING, BUT NOT LIMITED TO, THE 
// IMPLIED WARRANTIES OF MERCHANTABILITY AND FITNESS FOR A PARTICULAR PURPOSE 
// ARE DISCLAIMED. IN NO EVENT SHALL THE COPYRIGHT OWNER OR CONTRIBUTORS BE 
// LIABLE FOR ANY DIRECT, INDIRECT, INCIDENTAL, SPECIAL, EXEMPLARY, OR 
// CONSEQUENTIAL DAMAGES (INCLUDING, BUT NOT LIMITED TO, PROCUREMENT OF
// SUBSTITUTE GOODS OR SERVICES; LOSS OF USE, DATA, OR PROFITS; OR BUSINESS 
// INTERRUPTION) HOWEVER CAUSED AND ON ANY THEORY OF LIABILITY, WHETHER IN 
// CONTRACT, STRICT LIABILITY, OR TORT (INCLUDING NEGLIGENCE OR OTHERWISE) 
// ARISING IN ANY WAY OUT OF THE USE OF THIS SOFTWARE, EVEN IF ADVISED OF 
// THE POSSIBILITY OF SUCH DAMAGE.
// 

#if !SILVERLIGHT && !UWP10

namespace NLog.UnitTests.Targets
{
    using System;
    using System.Collections.Generic;
    using System.Net;
    using System.Net.Mail;
    using System.Threading;
    using NLog.Internal;
    using NLog.Layouts;
    using NLog.Targets;
    using Xunit;
	  using System.IO;
#if !__ANDROID__ && !__IOS__
    using System.Configuration;
    using System.Net.Configuration;
#endif

    public class MailTargetTests : NLogTestBase
    {
        public MailTargetTests()
        {
            LogManager.ThrowExceptions = true;
        }

        [Fact]
        public void SimpleEmailTest()
        {
            var mmt = new MockMailTarget
            {
                From = "foo@bar.com",
                To = "bar@foo.com",
                CC = "me@myserver.com;you@yourserver.com",
                Bcc = "foo@myserver.com;bar@yourserver.com",
                Subject = "Hello from NLog",
                SmtpServer = "server1",
                SmtpPort = 27,
                Body = "${level} ${logger} ${message}"
            };

            mmt.Initialize(null);

            var exceptions = new List<Exception>();
            mmt.WriteAsyncLogEvent(new LogEventInfo(LogLevel.Info, "MyLogger", "log message 1").WithContinuation(exceptions.Add));
            Assert.Null(exceptions[0]);

            Assert.Equal(1, mmt.CreatedMocks.Count);

            var mock = mmt.CreatedMocks[0];
            Assert.Equal(1, mock.MessagesSent.Count);
            Assert.Equal("server1", mock.Host);
            Assert.Equal(27, mock.Port);
            Assert.False(mock.EnableSsl);
            Assert.Null(mock.Credentials);

            var msg = mock.MessagesSent[0];
            Assert.Equal("Hello from NLog", msg.Subject);
            Assert.Equal("foo@bar.com", msg.From.Address);
            Assert.Equal(1, msg.To.Count);
            Assert.Equal("bar@foo.com", msg.To[0].Address);
            Assert.Equal(2, msg.CC.Count);
            Assert.Equal("me@myserver.com", msg.CC[0].Address);
            Assert.Equal("you@yourserver.com", msg.CC[1].Address);
            Assert.Equal(2, msg.Bcc.Count);
            Assert.Equal("foo@myserver.com", msg.Bcc[0].Address);
            Assert.Equal("bar@yourserver.com", msg.Bcc[1].Address);
            Assert.Equal(msg.Body, "Info MyLogger log message 1");
        }

        [Fact]
        public void MailTarget_WithNewlineInSubject_SendsMail()
        {
            var mmt = new MockMailTarget
            {
                From = "foo@bar.com",
                To = "bar@foo.com",
                CC = "me@myserver.com;you@yourserver.com",
                Bcc = "foo@myserver.com;bar@yourserver.com",
                Subject = "Hello from NLog\n",
                SmtpServer = "server1",
                SmtpPort = 27,
                Body = "${level} ${logger} ${message}"
            };

            mmt.Initialize(null);

            var exceptions = new List<Exception>();
            mmt.WriteAsyncLogEvent(new LogEventInfo(LogLevel.Info, "MyLogger", "log message 1").WithContinuation(exceptions.Add));
            Assert.Null(exceptions[0]);

            Assert.Equal(1, mmt.CreatedMocks.Count);

            var mock = mmt.CreatedMocks[0];
            Assert.Equal(1, mock.MessagesSent.Count);
            var msg = mock.MessagesSent[0];
        }

        [Fact]
        public void NtlmEmailTest()
        {
            var mmt = new MockMailTarget
            {
                From = "foo@bar.com",
                To = "bar@foo.com",
                SmtpServer = "server1",
                SmtpAuthentication = SmtpAuthenticationMode.Ntlm,
            };

            mmt.Initialize(null);

            var exceptions = new List<Exception>();
            mmt.WriteAsyncLogEvent(new LogEventInfo(LogLevel.Info, "MyLogger", "log message 1").WithContinuation(exceptions.Add));
            Assert.Null(exceptions[0]);

            Assert.Equal(1, mmt.CreatedMocks.Count);

            var mock = mmt.CreatedMocks[0];
            Assert.Equal(CredentialCache.DefaultNetworkCredentials, mock.Credentials);
        }

        [Fact]
        public void BasicAuthEmailTest()
        {
            try
            {
                var mmt = new MockMailTarget
                {
                    From = "foo@bar.com",
                    To = "bar@foo.com",
                    SmtpServer = "server1",
                    SmtpAuthentication = SmtpAuthenticationMode.Basic,
                    SmtpUserName = "${mdc:username}",
                    SmtpPassword = "${mdc:password}",
                };

                mmt.Initialize(null);

                var exceptions = new List<Exception>();
                MappedDiagnosticsContext.Set("username", "u1");
                MappedDiagnosticsContext.Set("password", "p1");
                mmt.WriteAsyncLogEvent(new LogEventInfo(LogLevel.Info, "MyLogger", "log message 1").WithContinuation(exceptions.Add));
                Assert.Null(exceptions[0]);

                Assert.Equal(1, mmt.CreatedMocks.Count);

                var mock = mmt.CreatedMocks[0];
                var credential = mock.Credentials as NetworkCredential;
                Assert.NotNull(credential);
                Assert.Equal("u1", credential.UserName);
                Assert.Equal("p1", credential.Password);
                Assert.Equal(string.Empty, credential.Domain);
            }
            finally
            {
                MappedDiagnosticsContext.Clear();
            }
        }

        [Fact]
        public void CsvLayoutTest()
        {
            var layout = new CsvLayout()
            {
                Delimiter = CsvColumnDelimiterMode.Semicolon,
                WithHeader = true,
                Columns =
                {
                    new CsvColumn("name", "${logger}"),
                    new CsvColumn("level", "${level}"),
                    new CsvColumn("message", "${message}"),
                }
            };

            var mmt = new MockMailTarget
            {
                From = "foo@bar.com",
                To = "bar@foo.com",
                SmtpServer = "server1",
                AddNewLines = true,
                Layout = layout,
            };

            layout.Initialize(null);

            mmt.Initialize(null);

            var exceptions = new List<Exception>();
            mmt.WriteAsyncLogEvents(
                new LogEventInfo(LogLevel.Info, "MyLogger1", "log message 1").WithContinuation(exceptions.Add),
                new LogEventInfo(LogLevel.Debug, "MyLogger2", "log message 2").WithContinuation(exceptions.Add),
                new LogEventInfo(LogLevel.Error, "MyLogger3", "log message 3").WithContinuation(exceptions.Add));
            Assert.Null(exceptions[0]);

            Assert.Equal(1, mmt.CreatedMocks.Count);

            var mock = mmt.CreatedMocks[0];
            Assert.Equal(1, mock.MessagesSent.Count);
            var msg = mock.MessagesSent[0];
            string expectedBody = "name;level;message\nMyLogger1;Info;log message 1\nMyLogger2;Debug;log message 2\nMyLogger3;Error;log message 3\n";
            Assert.Equal(expectedBody, msg.Body);
        }

        [Fact]
        public void PerMessageServer()
        {
            var mmt = new MockMailTarget
            {
                From = "foo@bar.com",
                To = "bar@foo.com",
                SmtpServer = "${logger}.mydomain.com",
                Body = "${message}",
                AddNewLines = true,
            };

            mmt.Initialize(null);

            var exceptions = new List<Exception>();
            mmt.WriteAsyncLogEvents(
                new LogEventInfo(LogLevel.Info, "MyLogger1", "log message 1").WithContinuation(exceptions.Add),
                new LogEventInfo(LogLevel.Debug, "MyLogger2", "log message 2").WithContinuation(exceptions.Add),
                new LogEventInfo(LogLevel.Error, "MyLogger1", "log message 3").WithContinuation(exceptions.Add));
            Assert.Null(exceptions[0]);

            // 2 messages are sent, one using MyLogger1.mydomain.com, another using MyLogger2.mydomain.com
            Assert.Equal(2, mmt.CreatedMocks.Count);

            var mock1 = mmt.CreatedMocks[0];
            Assert.Equal("MyLogger1.mydomain.com", mock1.Host);
            Assert.Equal(1, mock1.MessagesSent.Count);

            var msg1 = mock1.MessagesSent[0];
            Assert.Equal("log message 1\nlog message 3\n", msg1.Body);

            var mock2 = mmt.CreatedMocks[1];
            Assert.Equal("MyLogger2.mydomain.com", mock2.Host);
            Assert.Equal(1, mock2.MessagesSent.Count);

            var msg2 = mock2.MessagesSent[0];
            Assert.Equal("log message 2\n", msg2.Body);
        }

        [Fact]
        public void ErrorHandlingTest()
        {
            LogManager.ThrowExceptions = false;
            var mmt = new MockMailTarget
            {
                From = "foo@bar.com",
                To = "bar@foo.com",
                SmtpServer = "${logger}",
                Body = "${message}",
                AddNewLines = true,
            };

            mmt.Initialize(null);

            var exceptions = new List<Exception>();
            var exceptions2 = new List<Exception>();

            mmt.WriteAsyncLogEvents(
                new LogEventInfo(LogLevel.Info, "MyLogger1", "log message 1").WithContinuation(exceptions.Add),
                new LogEventInfo(LogLevel.Debug, "ERROR", "log message 2").WithContinuation(exceptions2.Add),
                new LogEventInfo(LogLevel.Error, "MyLogger1", "log message 3").WithContinuation(exceptions.Add));
            Assert.Null(exceptions[0]);
            Assert.Null(exceptions[1]);

            Assert.NotNull(exceptions2[0]);
            Assert.Equal("Some SMTP error.", exceptions2[0].Message);

            // 2 messages are sent, one using MyLogger1.mydomain.com, another using MyLogger2.mydomain.com
            Assert.Equal(2, mmt.CreatedMocks.Count);

            var mock1 = mmt.CreatedMocks[0];
            Assert.Equal("MyLogger1", mock1.Host);
            Assert.Equal(1, mock1.MessagesSent.Count);

            var msg1 = mock1.MessagesSent[0];
            Assert.Equal("log message 1\nlog message 3\n", msg1.Body);

            var mock2 = mmt.CreatedMocks[1];
            Assert.Equal("ERROR", mock2.Host);
            Assert.Equal(1, mock2.MessagesSent.Count);

            var msg2 = mock2.MessagesSent[0];
            Assert.Equal("log message 2\n", msg2.Body);
        }

        /// <summary>
        /// Tests that it is possible to user different email address for each log message,
        /// for example by using ${logger}, ${event-context} or any other layout renderer.
        /// </summary>
        [Fact]
        public void PerMessageAddress()
        {
            var mmt = new MockMailTarget
            {
                From = "foo@bar.com",
                To = "${logger}@foo.com",
                Body = "${message}",
                SmtpServer = "server1.mydomain.com",
                AddNewLines = true,
            };

            mmt.Initialize(null);

            var exceptions = new List<Exception>();
            mmt.WriteAsyncLogEvents(
                new LogEventInfo(LogLevel.Info, "MyLogger1", "log message 1").WithContinuation(exceptions.Add),
                new LogEventInfo(LogLevel.Debug, "MyLogger2", "log message 2").WithContinuation(exceptions.Add),
                new LogEventInfo(LogLevel.Error, "MyLogger1", "log message 3").WithContinuation(exceptions.Add));
            Assert.Null(exceptions[0]);

            // 2 messages are sent, one using MyLogger1.mydomain.com, another using MyLogger2.mydomain.com
            Assert.Equal(2, mmt.CreatedMocks.Count);

            var mock1 = mmt.CreatedMocks[0];
            Assert.Equal(1, mock1.MessagesSent.Count);

            var msg1 = mock1.MessagesSent[0];
            Assert.Equal("MyLogger1@foo.com", msg1.To[0].Address);
            Assert.Equal("log message 1\nlog message 3\n", msg1.Body);

            var mock2 = mmt.CreatedMocks[1];
            Assert.Equal(1, mock2.MessagesSent.Count);

            var msg2 = mock2.MessagesSent[0];
            Assert.Equal("MyLogger2@foo.com", msg2.To[0].Address);
            Assert.Equal("log message 2\n", msg2.Body);
        }

        [Fact]
        public void CustomHeaderAndFooter()
        {
            var mmt = new MockMailTarget
            {
                From = "foo@bar.com",
                To = "bar@foo.com",
                SmtpServer = "server1",
                AddNewLines = true,
                Layout = "${message}",
                Header = "First event: ${logger}",
                Footer = "Last event: ${logger}",
            };

            mmt.Initialize(null);

            var exceptions = new List<Exception>();
            mmt.WriteAsyncLogEvents(
                new LogEventInfo(LogLevel.Info, "MyLogger1", "log message 1").WithContinuation(exceptions.Add),
                new LogEventInfo(LogLevel.Debug, "MyLogger2", "log message 2").WithContinuation(exceptions.Add),
                new LogEventInfo(LogLevel.Error, "MyLogger3", "log message 3").WithContinuation(exceptions.Add));
            Assert.Null(exceptions[0]);

            Assert.Equal(1, mmt.CreatedMocks.Count);

            var mock = mmt.CreatedMocks[0];
            Assert.Equal(1, mock.MessagesSent.Count);
            var msg = mock.MessagesSent[0];
            string expectedBody = "First event: MyLogger1\nlog message 1\nlog message 2\nlog message 3\nLast event: MyLogger3\n";
            Assert.Equal(expectedBody, msg.Body);
        }

        [Fact]
        public void DefaultSmtpClientTest()
        {
            var mailTarget = new MailTarget();
            var client = mailTarget.CreateSmtpClient();
            Assert.IsType(typeof(MySmtpClient), client);
        }

        [Fact]
        public void ReplaceNewlinesWithBreakInHtmlMail()
        {
            var mmt = new MockMailTarget
            {
                From = "foo@bar.com",
                To = "bar@foo.com",
                Subject = "Hello from NLog",
                SmtpServer = "server1",
                Body = "${level}${newline}${logger}${newline}${message}",
                Html = true,
                ReplaceNewlineWithBrTagInHtml = true
            };

            mmt.Initialize(null);

            var exceptions = new List<Exception>();
            mmt.WriteAsyncLogEvent(new LogEventInfo(LogLevel.Info, "MyLogger", "log message 1").WithContinuation(exceptions.Add));

            var messageSent = mmt.CreatedMocks[0].MessagesSent[0];
            Assert.True(messageSent.IsBodyHtml);
            var lines = messageSent.Body.Split(new[] { "<br/>" }, StringSplitOptions.RemoveEmptyEntries);
            Assert.True(lines.Length == 3);
        }

        [Fact]
        public void NoReplaceNewlinesWithBreakInHtmlMail()
        {
            var mmt = new MockMailTarget
            {
                From = "foo@bar.com",
                To = "bar@foo.com",
                Subject = "Hello from NLog",
                SmtpServer = "server1",
                Body = "${level}${newline}${logger}${newline}${message}",
                Html = true,
                ReplaceNewlineWithBrTagInHtml = false
            };

            mmt.Initialize(null);

            var exceptions = new List<Exception>();
            mmt.WriteAsyncLogEvent(new LogEventInfo(LogLevel.Info, "MyLogger", "log message 1").WithContinuation(exceptions.Add));

            var messageSent = mmt.CreatedMocks[0].MessagesSent[0];
            Assert.True(messageSent.IsBodyHtml);
            var lines = messageSent.Body.Split(new[] {Environment.NewLine }, StringSplitOptions.RemoveEmptyEntries);
            Assert.True(lines.Length == 3);
        }

        [Fact]
        public void MailTarget_WithPriority_SendsMailWithPrioritySet()
        {
            var mmt = new MockMailTarget
            {
                From = "foo@bar.com",
                To = "bar@foo.com",
                Subject = "Hello from NLog",
                SmtpServer = "server1",
                Priority = "high"
            };
            mmt.Initialize(null);

            mmt.WriteAsyncLogEvent(new LogEventInfo(LogLevel.Info, "MyLogger", "log message 1").WithContinuation(_ => { }));

            var messageSent = mmt.CreatedMocks[0].MessagesSent[0];
            Assert.Equal(MailPriority.High, messageSent.Priority);
        }

        [Fact]
        public void MailTarget_WithoutPriority_SendsMailWithNormalPriority()
        {
            var mmt = new MockMailTarget
            {
                From = "foo@bar.com",
                To = "bar@foo.com",
                Subject = "Hello from NLog",
                SmtpServer = "server1",
            };
            mmt.Initialize(null);

            mmt.WriteAsyncLogEvent(new LogEventInfo(LogLevel.Info, "MyLogger", "log message 1").WithContinuation(_ => { }));

            var messageSent = mmt.CreatedMocks[0].MessagesSent[0];
            Assert.Equal(MailPriority.Normal, messageSent.Priority);
        }

        [Fact]
        public void MailTarget_WithInvalidPriority_SendsMailWithNormalPriority()
        {
            var mmt = new MockMailTarget
            {
                From = "foo@bar.com",
                To = "bar@foo.com",
                Subject = "Hello from NLog",
                SmtpServer = "server1",
                Priority = "invalidPriority"
            };
            mmt.Initialize(null);

            mmt.WriteAsyncLogEvent(new LogEventInfo(LogLevel.Info, "MyLogger", "log message 1").WithContinuation(_ => { }));

            var messageSent = mmt.CreatedMocks[0].MessagesSent[0];
            Assert.Equal(MailPriority.Normal, messageSent.Priority);
        }

        [Fact]
        public void MailTarget_WithValidToAndEmptyCC_SendsMail()
        {
            var mmt = new MockMailTarget
            {
                From = "foo@bar.com",
                To = "bar@foo.com",
                CC = "",
                Subject = "Hello from NLog",
                SmtpServer = "server1",
                SmtpPort = 27,
                Body = "${level} ${logger} ${message}",
            };
            mmt.Initialize(null);

            var exceptions = new List<Exception>();
            mmt.WriteAsyncLogEvent(new LogEventInfo(LogLevel.Info, "MyLogger", "log message 1").WithContinuation(exceptions.Add));

            Assert.Null(exceptions[0]);
            Assert.Equal(1, mmt.CreatedMocks.Count);
            Assert.Equal(1, mmt.CreatedMocks[0].MessagesSent.Count);
        }

        [Fact]
        public void MailTarget_WithValidToAndEmptyBcc_SendsMail()
        {
            var mmt = new MockMailTarget
            {
                From = "foo@bar.com",
                To = "bar@foo.com",
                Bcc = "",
                Subject = "Hello from NLog",
                SmtpServer = "server1",
                SmtpPort = 27,
                Body = "${level} ${logger} ${message}",
            };
            mmt.Initialize(null);

            var exceptions = new List<Exception>();
            mmt.WriteAsyncLogEvent(new LogEventInfo(LogLevel.Info, "MyLogger", "log message 1").WithContinuation(exceptions.Add));
            Assert.Equal(1, mmt.CreatedMocks.Count);
            Assert.Equal(1, mmt.CreatedMocks[0].MessagesSent.Count);
        }

        [Fact]
        public void MailTarget_WithEmptyTo_ThrowsNLogRuntimeException()
        {
            var mmt = new MockMailTarget
            {
                From = "foo@bar.com",
                To = "",
                Subject = "Hello from NLog",
                SmtpServer = "server1",
                SmtpPort = 27,
                Body = "${level} ${logger} ${message}",
            };
            mmt.Initialize(null);
            var exceptions = new List<Exception>();
            Assert.Throws<NLogRuntimeException>(() => mmt.WriteAsyncLogEvent(new LogEventInfo(LogLevel.Info, "MyLogger", "log message 1").WithContinuation(exceptions.Add)));

        }

        [Fact]
        public void MailTarget_WithEmptyFrom_ThrowsNLogRuntimeException()
        {
            var mmt = new MockMailTarget
            {
                From = "",
                To = "foo@bar.com",
                Subject = "Hello from NLog",
                SmtpServer = "server1",
                SmtpPort = 27,
                Body = "${level} ${logger} ${message}"
            };
            mmt.Initialize(null);

            var exceptions = new List<Exception>();
            Assert.Throws<NLogRuntimeException>(() => mmt.WriteAsyncLogEvent(new LogEventInfo(LogLevel.Info, "MyLogger", "log message 1").WithContinuation(exceptions.Add)));
        }

        [Fact]
        public void MailTarget_WithEmptySmtpServer_ThrowsNLogRuntimeException()
        {
            var mmt = new MockMailTarget
            {
                From = "bar@bar.com",
                To = "foo@bar.com",
                Subject = "Hello from NLog",
                SmtpServer = "",
                SmtpPort = 27,
                Body = "${level} ${logger} ${message}"
            };
            mmt.Initialize(null);

            var exceptions = new List<Exception>();
            Assert.Throws<NLogRuntimeException>(() => mmt.WriteAsyncLogEvent(new LogEventInfo(LogLevel.Info, "MyLogger", "log message 1").WithContinuation(exceptions.Add)));
        }

        [Fact]
        public void MailTargetInitialize_WithoutSpecifiedTo_ThrowsConfigException()
        {
            var mmt = new MockMailTarget
            {
                From = "foo@bar.com",
                Subject = "Hello from NLog",
                SmtpServer = "server1",
                SmtpPort = 27,
                Body = "${level} ${logger} ${message}"
            };
            Assert.Throws<NLogConfigurationException>(() => mmt.Initialize(null));
        }

        [Fact]
        public void MailTargetInitialize_WithoutSpecifiedFrom_ThrowsConfigException()
        {
            var mmt = new MockMailTarget
            {
                To = "foo@bar.com",
                Subject = "Hello from NLog",
                SmtpServer = "server1",
                SmtpPort = 27,
                Body = "${level} ${logger} ${message}",
                UseSystemNetMailSettings = false
            };
            Assert.Throws<NLogConfigurationException>(() => mmt.Initialize(null));
        }

        [Fact]
        public void MailTargetInitialize_WithoutSpecifiedSmtpServer_should_not_ThrowsConfigException()
        {
            var mmt = new MockMailTarget
            {
                From = "foo@bar.com",
                To = "bar@bar.com",
                Subject = "Hello from NLog",
                SmtpPort = 27,
                Body = "${level} ${logger} ${message}",
                UseSystemNetMailSettings = true
            };
<<<<<<< HEAD
           
=======
            mmt.Initialize(null);
>>>>>>> 85c1f927
        }

        [Fact]
        public void MailTargetInitialize_WithoutSpecifiedSmtpServer_ThrowsConfigException_if_UseSystemNetMailSettings()
        {
            LogManager.ThrowConfigExceptions = true;
            var mmt = new MockMailTarget
            {
                From = "foo@bar.com",
                To = "bar@bar.com",
                Subject = "Hello from NLog",
                SmtpPort = 27,
                Body = "${level} ${logger} ${message}",
                UseSystemNetMailSettings = false
            };
            Assert.Throws<NLogConfigurationException>(() => mmt.Initialize(null));
        }



        /// <summary>
        /// Test for https://github.com/NLog/NLog/issues/690
        /// </summary>
        [Fact]
        public void MailTarget_UseSystemNetMailSettings_False_Override_ThrowsNLogRuntimeException_if_DeliveryMethodNotSpecified()
        {
            var inConfigVal = @"C:\config";
            var mmt = new MockMailTarget(inConfigVal)
            {
                From = "foo@bar.com",
                To = "bar@bar.com",
                Subject = "Hello from NLog",
                SmtpPort = 27,
                Body = "${level} ${logger} ${message}",
                PickupDirectoryLocation = @"C:\TEMP",
                UseSystemNetMailSettings = false
            };

            Assert.Throws<NLogRuntimeException>(() => mmt.ConfigureMailClient());
        }

        /// <summary>
        /// Test for https://github.com/NLog/NLog/issues/690
        /// </summary>
        [Fact]
        public void MailTarget_UseSystemNetMailSettings_False_Override_DeliveryMethod_SpecifiedDeliveryMethod()
        {
            var inConfigVal = @"C:\config";
            var mmt = new MockMailTarget(inConfigVal)
            {
                From = "foo@bar.com",
                To = "bar@bar.com",
                Subject = "Hello from NLog",
                SmtpPort = 27,
                Body = "${level} ${logger} ${message}",
                PickupDirectoryLocation = @"C:\TEMP",
                UseSystemNetMailSettings = false,
                DeliveryMethod = SmtpDeliveryMethod.SpecifiedPickupDirectory
            };
            mmt.ConfigureMailClient();
            Assert.NotEqual(mmt.PickupDirectoryLocation, inConfigVal);
        }

        [Fact]
        public void MailTarget_UseSystemNetMailSettings_True()
        {
            var inConfigVal = @"C:\config";
            var mmt = new MockMailTarget(inConfigVal)
            {
                From = "foo@bar.com",
                To = "bar@bar.com",
                Subject = "Hello from NLog",
                Body = "${level} ${logger} ${message}",
                UseSystemNetMailSettings = true
            };
            mmt.ConfigureMailClient();

            Assert.Equal(mmt.SmtpClientPickUpDirectory, inConfigVal);
        }
    
        [Fact]
        public void MailTarget_UseSystemNetMailSettings_True_WithVirtualPath()
        {
            var inConfigVal = @"~/App_Data/Mail";
            var mmt = new MockMailTarget(inConfigVal)
            {
                From = "foo@bar.com",
                To = "bar@bar.com",
                Subject = "Hello from NLog",
                Body = "${level} ${logger} ${message}",
                UseSystemNetMailSettings = false,
                PickupDirectoryLocation = inConfigVal,
                DeliveryMethod = SmtpDeliveryMethod.SpecifiedPickupDirectory
            };
            mmt.ConfigureMailClient();
            
            Assert.NotEqual(inConfigVal, mmt.SmtpClientPickUpDirectory);
            var separator = Path.DirectorySeparatorChar;
            Assert.Contains(string.Format("{0}App_Data{0}Mail", separator), mmt.SmtpClientPickUpDirectory);
        }

#if !__ANDROID__ && !__IOS__

        [Fact]
        public void MailTarget_UseSystemNetMailSettings_True_ReadFromFromConfigFile_dontoverride()
        {

            var mmt = new MailTarget()
            {
                From = "nlog@foo.com",
                To = "bar@bar.com",
                SmtpServer = "server1",
                SmtpPort = 27,
                Body = "${level} ${logger} ${message}",
                UseSystemNetMailSettings = true,
                SmtpSection = new SmtpSection { From = "config@foo.com" }
            };
            Assert.Equal("'nlog@foo.com'", mmt.From.ToString());

            mmt.Initialize(null);

            Assert.Equal("'nlog@foo.com'", mmt.From.ToString());
        }

        [Fact]
        public void MailTarget_UseSystemNetMailSettings_True_ReadFromFromConfigFile()
        {

            var mmt = new MailTarget()
            {
                From = null,
                To = "bar@bar.com",
                SmtpServer = "server1",
                SmtpPort = 27,
                Body = "${level} ${logger} ${message}",
                UseSystemNetMailSettings = true,
                SmtpSection = new SmtpSection { From = "config@foo.com" }
            };
            Assert.Equal("'config@foo.com'", mmt.From.ToString());

            mmt.Initialize(null);

            Assert.Equal("'config@foo.com'", mmt.From.ToString());
        }

        [Fact]
        public void MailTarget_UseSystemNetMailSettings_False_ReadFromFromConfigFile()
        {

            var mmt = new MailTarget()
            {
                From = null,
                To = "bar@bar.com",
                SmtpServer = "server1",
                SmtpPort = 27,
                Body = "${level} ${logger} ${message}",
                UseSystemNetMailSettings = false,
                SmtpSection = new SmtpSection { From = "config@foo.com" }
            };
            Assert.Null(mmt.From);

            Assert.Throws <NLogConfigurationException>(() => mmt.Initialize(null));

        }
  
#endif

        [Fact]
        public void MailTarget_WithoutSubject_SendsMessageWithDefaultSubject()
        {
            var mmt = new MockMailTarget
            {
                From = "foo@bar.com",
                To = "bar@bar.com",
                SmtpServer = "server1",
                SmtpPort = 27,
                Body = "${level} ${logger} ${message}"
            };
            mmt.Initialize(null);

            var exceptions = new List<Exception>();
            mmt.WriteAsyncLogEvent(new LogEventInfo(LogLevel.Info, "MyLogger", "log message 1").WithContinuation(exceptions.Add));

            Assert.Null(exceptions[0]);
            Assert.Equal(1, mmt.CreatedMocks.Count);
            var mock = mmt.CreatedMocks[0];
            Assert.Equal(1, mock.MessagesSent.Count);

            Assert.Equal(string.Format("Message from NLog on {0}", Environment.MachineName), mock.MessagesSent[0].Subject);
        }

        public class MockSmtpClient : ISmtpClient
        {
            public MockSmtpClient()
            {
                this.MessagesSent = new List<MailMessage>();
            }

            public SmtpDeliveryMethod DeliveryMethod { get; set; }
            public string Host { get; set; }
            public int Port { get; set; }
            public int Timeout { get; set; }
            public string PickupDirectoryLocation { get; set; }


            public ICredentialsByHost Credentials { get; set; }
            public bool EnableSsl { get; set; }
            public List<MailMessage> MessagesSent { get; private set; }

            public void Send(MailMessage msg)
            {
                if (string.IsNullOrEmpty(this.Host) && string.IsNullOrEmpty(this.PickupDirectoryLocation))
                {
                    throw new InvalidOperationException("[Host/Pickup directory] is null or empty.");
                }
                this.MessagesSent.Add(msg);
                if (Host == "ERROR")
                {
                    throw new InvalidOperationException("Some SMTP error.");
                }
            }
            public void Dispose()
            {
            }
        }

        public class MockMailTarget : MailTarget
        {
            private const string RequiredPropertyIsEmptyFormat = "After the processing of the MailTarget's '{0}' property it appears to be empty. The email message will not be sent.";

            public MockSmtpClient Client;

            public MockMailTarget()
            {
                Client = new MockSmtpClient();
            }

            public MockMailTarget(string configPickUpdirectory)
            {
                Client = new MockSmtpClient
                {
                    PickupDirectoryLocation = configPickUpdirectory
                };

            }


            public List<MockSmtpClient> CreatedMocks = new List<MockSmtpClient>();

            internal override ISmtpClient CreateSmtpClient()
            {
                var client = new MockSmtpClient();

                CreatedMocks.Add(client);

                return client;
            }


            public void ConfigureMailClient()
            {
                if (UseSystemNetMailSettings) return;

                if (this.SmtpServer == null && string.IsNullOrEmpty(this.PickupDirectoryLocation))
                {
                    throw new NLogRuntimeException(string.Format(RequiredPropertyIsEmptyFormat, "SmtpServer/PickupDirectoryLocation"));
        }

                if (this.DeliveryMethod == SmtpDeliveryMethod.Network && this.SmtpServer == null)
                {
                    throw new NLogRuntimeException(string.Format(RequiredPropertyIsEmptyFormat, "SmtpServer"));
    }

                if (this.DeliveryMethod == SmtpDeliveryMethod.SpecifiedPickupDirectory && string.IsNullOrEmpty(this.PickupDirectoryLocation))
                {
                    throw new NLogRuntimeException(string.Format(RequiredPropertyIsEmptyFormat, "PickupDirectoryLocation"));
}

                if (!string.IsNullOrEmpty(this.PickupDirectoryLocation) && this.DeliveryMethod == SmtpDeliveryMethod.SpecifiedPickupDirectory)
                {
                    Client.PickupDirectoryLocation = ConvertDirectoryLocation(PickupDirectoryLocation);
                }

                Client.DeliveryMethod = this.DeliveryMethod;
            }

            public string SmtpClientPickUpDirectory { get { return Client.PickupDirectoryLocation; } }
        }


    }
}

#endif<|MERGE_RESOLUTION|>--- conflicted
+++ resolved
@@ -647,11 +647,7 @@
                 Body = "${level} ${logger} ${message}",
                 UseSystemNetMailSettings = true
             };
-<<<<<<< HEAD
-           
-=======
-            mmt.Initialize(null);
->>>>>>> 85c1f927
+            mmt.Initialize(null);
         }
 
         [Fact]
