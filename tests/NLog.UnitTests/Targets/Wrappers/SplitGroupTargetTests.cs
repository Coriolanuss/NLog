--- conflicted
+++ resolved
@@ -31,10 +31,7 @@
 // THE POSSIBILITY OF SUCH DAMAGE.
 // 
 
-<<<<<<< HEAD
-=======
 using System.Linq;
->>>>>>> 2daa1271
 
 namespace NLog.UnitTests.Targets.Wrappers
 {
@@ -47,7 +44,7 @@
     using Xunit;
 
     public class SplitGroupTargetTests : NLogTestBase
-    {
+	{
         [Fact]
         public void SplitGroupSyncTest1()
         {
@@ -91,16 +88,16 @@
 
             AsyncContinuation asyncContinuation = ex =>
             {
-                lock (exceptions)
-                {
-                    exceptions.Add(ex);
-                    if (Interlocked.Decrement(ref remaining) == 0)
-                    {
-                        allDone.Set();
-                    }
+                        lock (exceptions)
+                        {
+                            exceptions.Add(ex);
+                            if (Interlocked.Decrement(ref remaining) == 0)
+                            {
+                                allDone.Set();
+                            }
                 }
                       ;
-            };
+                        };
 
             if (allEventsAtOnce)
             {
